--- conflicted
+++ resolved
@@ -560,23 +560,6 @@
 """)
 
     _docs.set_doc(
-<<<<<<< HEAD
-        chainerx.linalg.qr,
-        """qr(a)
-Compute the qr factorization of a matrix.
-
-Factor the matrix ``a`` as *qr*, where ``q`` is orthonormal and ``r`` is
-upper-triangular.
-
-Args:
-    a (~chainerx.ndarray): Matrix to be factored.
-
-Returns:
-    q (~chainerx.ndarray): A matrix with orthonormal columns.
-    r (~chainerx.ndarray): The upper-triangular matrix.
-
-.. seealso:: :func:`numpy.linalg.qr`
-=======
         chainerx.linalg.solve,
         """solve(a, b)
 Solves a linear matrix equation, or system of linear scalar equations.
@@ -622,7 +605,28 @@
     supported yet.)
 
 .. seealso:: :func:`numpy.linalg.inv`
->>>>>>> 728d9411
+""")
+
+    _docs.set_doc(
+        chainerx.linalg.qr,
+        """qr(a)
+Compute the qr factorization of a matrix.
+
+Factor the matrix ``a`` as *qr*, where ``q`` is orthonormal and ``r`` is
+upper-triangular.
+
+Args:
+    a (~chainerx.ndarray): Matrix to be factored.
+
+Returns:
+    q (~chainerx.ndarray): A matrix with orthonormal columns.
+    r (~chainerx.ndarray): The upper-triangular matrix.
+
+Note:
+    The ``dtype`` must be ``float32`` or ``float64`` (``float16`` is not
+    supported yet.)
+
+.. seealso:: :func:`numpy.linalg.qr`
 """)
 
 
