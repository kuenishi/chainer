--- conflicted
+++ resolved
@@ -1,231 +1,120 @@
-<<<<<<< HEAD
-# This script is based on pybind11's example script. See the original via the
-# following URL: https://github.com/pybind/cmake_example/blob/master/setup.py
-
-import distutils
-import os
-import platform
-import re
-import subprocess
-import sys
-
-import setuptools
-from setuptools.command import build_ext
-
-
-class CMakeExtension(setuptools.Extension):
-
-    def __init__(self, name, build_targets, sourcedir=''):
-        setuptools.Extension.__init__(self, name, sources=[])
-        self.sourcedir = os.path.abspath(sourcedir)
-        self.build_targets = build_targets
-
-
-class CMakeBuild(build_ext.build_ext):
-
-    def run(self):
-        try:
-            out = subprocess.check_output(['cmake', '--version'])
-        except OSError:
-            raise RuntimeError('CMake must be installed to build ChainerX')
-
-        cmake_version = distutils.version.LooseVersion(
-            re.search(r'version\s*([\d.]+)', out.decode()).group(1))
-        if cmake_version < '3.1.0':
-            raise RuntimeError('CMake >= 3.1.0 is required to build ChainerX')
-
-        for ext in self.extensions:
-            self.build_extension(ext)
-
-    def build_extension(self, ext):
-        extdir = os.path.abspath(
-            os.path.dirname(self.get_ext_fullpath(ext.name)))
-        cmake_args = [
-            '-DCHAINERX_BUILD_PYTHON=1',
-            '-DCMAKE_LIBRARY_OUTPUT_DIRECTORY=' + extdir,
-            '-DPYTHON_EXECUTABLE=' + sys.executable,
-            '-DCHAINERX_BUILD_TEST=OFF',
-        ]
-
-        if self.debug or os.getenv('READTHEDOCS', None) == 'True':
-            # Enable debug mode when `python setup.py build --debug` is used
-            # or on READTHEDOCS.
-            cfg = 'Debug'
-        else:
-            cfg = 'Release'
-
-        build_args = ['--config', cfg]
-
-        if platform.system() == "Windows":
-            cmake_args += [
-                '-DCMAKE_LIBRARY_OUTPUT_DIRECTORY_{}={}'.format(
-                    cfg.upper(), extdir)]
-
-            cmake_args += ['-DDEFAULT_CHAINERX_ENABLE_BLAS=OFF']
-            cmake_args += ['-G', 'Visual Studio 15 2017 Win64','-T', 'llvm']
-            
-            #if sys.maxsize > 2**32:
-            #    cmake_args += ['-A', 'x64']
-            #build_args += ['--', '/m']
-        else:
-            cmake_args += ['-DCMAKE_BUILD_TYPE=' + cfg]
-            build_args += ['--']
-            build_args += ext.build_targets
-
-        env = os.environ.copy()
-        env['CXXFLAGS'] = '{} -DVERSION_INFO=\\"{}\\"'.format(
-            env.get('CXXFLAGS', ''), self.distribution.get_version())
-        if not os.path.exists(self.build_temp):
-            os.makedirs(self.build_temp)
-        subprocess.check_call(
-            ['cmake', ext.sourcedir] + cmake_args, cwd=self.build_temp,
-            env=env)
-        subprocess.check_call(
-            ['cmake', '--build', '.'] + build_args, cwd=self.build_temp)
-
-
-def config_setup_kwargs(setup_kwargs, build_chainerx):
-    if not build_chainerx:
-        # `chainerx` package needs to be able to be imported even if ChainerX
-        # is unavailable.
-        setup_kwargs['packages'] += ['chainerx']
-        return
-
-    if sys.version_info < (3, 5):
-        raise RuntimeError(
-            'ChainerX is only available for Python 3.5 or later.')
-    setup_kwargs['packages'] += [
-        'chainerx',
-        'chainerx._docs',
-        'chainerx.creation',
-        'chainerx.manipulation',
-        'chainerx.math',
-        'chainerx.random',
-        'chainerx.testing',
-    ]
-
-    if platform.system() == "Windows":
-        build_targets=['_core.pyd']
-    else:
-        build_targets=['_core.so']
-
-    setup_kwargs.update(dict(
-        cmdclass={'build_ext': CMakeBuild},
-        ext_modules=[CMakeExtension(
-            name='chainerx._core',
-            build_targets=build_targets,
-            sourcedir='chainerx_cc')],
-    ))
-=======
-# This script is based on pybind11's example script. See the original via the
-# following URL: https://github.com/pybind/cmake_example/blob/master/setup.py
-
-import distutils
-import os
-import platform
-import re
-import subprocess
-import sys
-
-import setuptools
-from setuptools.command import build_ext
-
-
-class CMakeExtension(setuptools.Extension):
-
-    def __init__(self, name, build_targets, sourcedir=''):
-        setuptools.Extension.__init__(self, name, sources=[])
-        self.sourcedir = os.path.abspath(sourcedir)
-        self.build_targets = build_targets
-
-
-class CMakeBuild(build_ext.build_ext):
-
-    def run(self):
-        try:
-            out = subprocess.check_output(['cmake', '--version'])
-        except OSError:
-            raise RuntimeError('CMake must be installed to build ChainerX')
-
-        cmake_version = distutils.version.LooseVersion(
-            re.search(r'version\s*([\d.]+)', out.decode()).group(1))
-        if cmake_version < '3.1.0':
-            raise RuntimeError('CMake >= 3.1.0 is required to build ChainerX')
-
-        for ext in self.extensions:
-            self.build_extension(ext)
-
-    def build_extension(self, ext):
-        extdir = os.path.abspath(
-            os.path.dirname(self.get_ext_fullpath(ext.name)))
-        cmake_args = [
-            '-DCHAINERX_BUILD_PYTHON=1',
-            '-DCMAKE_LIBRARY_OUTPUT_DIRECTORY=' + extdir,
-            '-DPYTHON_EXECUTABLE=' + sys.executable,
-            '-DCHAINERX_BUILD_TEST=OFF',
-        ]
-
-        if self.debug or os.getenv('READTHEDOCS', None) == 'True':
-            # Enable debug mode when `python setup.py build --debug` is used
-            # or on READTHEDOCS.
-            cfg = 'Debug'
-        else:
-            cfg = 'Release'
-
-        build_args = ['--config', cfg]
-
-        if platform.system() == "Windows":
-            cmake_args += [
-                '-DCMAKE_LIBRARY_OUTPUT_DIRECTORY_{}={}'.format(
-                    cfg.upper(), extdir)]
-            if sys.maxsize > 2**32:
-                cmake_args += ['-A', 'x64']
-            build_args += ['--', '/m']
-        else:
-            cmake_args += ['-DCMAKE_BUILD_TYPE=' + cfg]
-            build_args += ['--']
-
-        build_args += ext.build_targets
-
-        env = os.environ.copy()
-        env['CXXFLAGS'] = '{} -DVERSION_INFO=\\"{}\\"'.format(
-            env.get('CXXFLAGS', ''), self.distribution.get_version())
-        if not os.path.exists(self.build_temp):
-            os.makedirs(self.build_temp)
-        subprocess.check_call(
-            ['cmake', ext.sourcedir] + cmake_args, cwd=self.build_temp,
-            env=env)
-        subprocess.check_call(
-            ['cmake', '--build', '.'] + build_args, cwd=self.build_temp)
-
-
-def config_setup_kwargs(setup_kwargs, build_chainerx):
-    if not build_chainerx:
-        # `chainerx` package needs to be able to be imported even if ChainerX
-        # is unavailable.
-        setup_kwargs['packages'] += ['chainerx']
-        return
-
-    if sys.version_info < (3, 5):
-        raise RuntimeError(
-            'ChainerX is only available for Python 3.5 or later.')
-    setup_kwargs['packages'] += [
-        'chainerx',
-        'chainerx._docs',
-        'chainerx.creation',
-        'chainerx.manipulation',
-        'chainerx.math',
-        'chainerx.random',
-        'chainerx.testing',
-    ]
+# This script is based on pybind11's example script. See the original via the
+# following URL: https://github.com/pybind/cmake_example/blob/master/setup.py
+
+import distutils
+import os
+import platform
+import re
+import subprocess
+import sys
+
+import setuptools
+from setuptools.command import build_ext
+
+
+class CMakeExtension(setuptools.Extension):
+
+    def __init__(self, name, build_targets, sourcedir=''):
+        setuptools.Extension.__init__(self, name, sources=[])
+        self.sourcedir = os.path.abspath(sourcedir)
+        self.build_targets = build_targets
+
+
+class CMakeBuild(build_ext.build_ext):
+
+    def run(self):
+        try:
+            out = subprocess.check_output(['cmake', '--version'])
+        except OSError:
+            raise RuntimeError('CMake must be installed to build ChainerX')
+
+        cmake_version = distutils.version.LooseVersion(
+            re.search(r'version\s*([\d.]+)', out.decode()).group(1))
+        if cmake_version < '3.1.0':
+            raise RuntimeError('CMake >= 3.1.0 is required to build ChainerX')
+
+        for ext in self.extensions:
+            self.build_extension(ext)
+
+    def build_extension(self, ext):
+        extdir = os.path.abspath(
+            os.path.dirname(self.get_ext_fullpath(ext.name)))
+        cmake_args = [
+            '-DCHAINERX_BUILD_PYTHON=1',
+            '-DCMAKE_LIBRARY_OUTPUT_DIRECTORY=' + extdir,
+            '-DPYTHON_EXECUTABLE=' + sys.executable,
+            '-DCHAINERX_BUILD_TEST=OFF',
+        ]
+
+        if self.debug or os.getenv('READTHEDOCS', None) == 'True':
+            # Enable debug mode when `python setup.py build --debug` is used
+            # or on READTHEDOCS.
+            cfg = 'Debug'
+        else:
+            cfg = 'Release'
+
+        build_args = ['--config', cfg]
+
+        if platform.system() == "Windows":
+            cmake_args += [
+                '-DCMAKE_LIBRARY_OUTPUT_DIRECTORY_{}={}'.format(
+                    cfg.upper(), extdir)]
+
+            cmake_args += ['-DDEFAULT_CHAINERX_ENABLE_BLAS=OFF']
+            cmake_args += ['-G', 'Visual Studio 15 2017 Win64','-T', 'llvm']
+            
+            #if sys.maxsize > 2**32:
+            #    cmake_args += ['-A', 'x64']
+            #build_args += ['--', '/m']
+        else:
+            cmake_args += ['-DCMAKE_BUILD_TYPE=' + cfg]
+            build_args += ['--']
+            build_args += ext.build_targets
+
+        env = os.environ.copy()
+        env['CXXFLAGS'] = '{} -DVERSION_INFO=\\"{}\\"'.format(
+            env.get('CXXFLAGS', ''), self.distribution.get_version())
+        if not os.path.exists(self.build_temp):
+            os.makedirs(self.build_temp)
+        subprocess.check_call(
+            ['cmake', ext.sourcedir] + cmake_args, cwd=self.build_temp,
+            env=env)
+        subprocess.check_call(
+            ['cmake', '--build', '.'] + build_args, cwd=self.build_temp)
+
+
+def config_setup_kwargs(setup_kwargs, build_chainerx):
+    if not build_chainerx:
+        # `chainerx` package needs to be able to be imported even if ChainerX
+        # is unavailable.
+        setup_kwargs['packages'] += ['chainerx']
+        return
+
+    if sys.version_info < (3, 5):
+        raise RuntimeError(
+            'ChainerX is only available for Python 3.5 or later.')
+    setup_kwargs['packages'] += [
+        'chainerx',
+        'chainerx._docs',
+        'chainerx.creation',
+        'chainerx.manipulation',
+        'chainerx.math',
+        'chainerx.random',
+        'chainerx.testing',
+    ]
     setup_kwargs['package_data'] = {
         'chainerx': ['py.typed', "*.pyi"],
     }
-    setup_kwargs.update(dict(
-        cmdclass={'build_ext': CMakeBuild},
-        ext_modules=[CMakeExtension(
-            name='chainerx._core',
-            build_targets=['_core.so'],
-            sourcedir='chainerx_cc')],
-    ))
->>>>>>> edd29ce6
+
+    if platform.system() == "Windows":
+        build_targets=['_core.pyd']
+    else:
+        build_targets=['_core.so']
+
+    setup_kwargs.update(dict(
+        cmdclass={'build_ext': CMakeBuild},
+        ext_modules=[CMakeExtension(
+            name='chainerx._core',
+            build_targets=build_targets,
+            sourcedir='chainerx_cc')],
+    ))