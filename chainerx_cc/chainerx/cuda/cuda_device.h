#pragma once

#include <cublas_v2.h>
#include <cudnn.h>

#include <cstddef>
#include <cstdint>
#include <memory>
#include <mutex>
#include <queue>
#include <utility>

#include <nonstd/optional.hpp>

#include "chainerx/array.h"
#include "chainerx/axes.h"
#include "chainerx/cuda/cublas.h"
#include "chainerx/cuda/cuda_backend.h"
#include "chainerx/cuda/cuda_conv.h"
#include "chainerx/cuda/cudnn.h"
#include "chainerx/cuda/memory_pool.h"
#include "chainerx/device.h"
#include "chainerx/dtype.h"
#include "chainerx/routines/normalization.h"
#include "chainerx/routines/pooling.h"
#include "chainerx/scalar.h"
#include "chainerx/stack_vector.h"

namespace chainerx {
namespace cuda {

class CudaDevice;

namespace cuda_internal {

class CudaConvTest;  // for unit-tests

// Keeps any memory from being freed before CUDA asynchronous operations are finished.
// Operations in this class are thread safe.
class MemoryKeeper {
public:
    ~MemoryKeeper();

    // Registers a pointer to a memory chunk.
    // The memory is only freed after all preceding CUDA operations in the stream are finished.
    // TODO(niboshi): Currently only the default stream is supported.
    void Add(cudaStream_t stream, std::shared_ptr<void> memory);

    // Checks for recorded events and frees the associated memories.
    void Collect();

private:
    std::mutex mutex_{};
    std::queue<std::pair<cudaEvent_t, std::shared_ptr<void>>> queue_{};
};

// Keeps handles and other device internals.
// These internals are exposed through `GetDeviceInternals` for CUDA internal usages.
class DeviceInternals {
public:
    DeviceInternals(const DeviceInternals&) = delete;
    DeviceInternals(DeviceInternals&&) = delete;
    DeviceInternals& operator=(const DeviceInternals&) = delete;
    DeviceInternals& operator=(DeviceInternals&&) = delete;

    explicit DeviceInternals(int device_index) : cublas_handle_{device_index}, cudnn_handle_{device_index} {}

    cuda_internal::CublasHandle& cublas_handle() { return cublas_handle_; }

    cuda_internal::CudnnHandle& cudnn_handle() { return cudnn_handle_; }

    cuda_internal::CudaConv& cuda_conv() { return cuda_conv_; }

private:
    cuda_internal::CublasHandle cublas_handle_;

    cuda_internal::CudnnHandle cudnn_handle_;

    cuda_internal::CudaConv cuda_conv_{};
};

DeviceInternals& GetDeviceInternals(CudaDevice& device);

}  // namespace cuda_internal

struct CudaBatchNormGradState : public BatchNormGradState {
public:
    CudaBatchNormGradState(Array x_cont, Array x_mean, Array x_inv_std, Dtype beta_dtype)
        : x_cont_{std::move(x_cont)}, x_mean_{std::move(x_mean)}, x_inv_std_{std::move(x_inv_std)}, beta_dtype_{beta_dtype} {}

    const Array& x_cont() const { return x_cont_; }
    const Array& x_mean() const { return x_mean_; }
    const Array& x_inv_std() const { return x_inv_std_; }
    Dtype beta_dtype() const { return beta_dtype_; }

private:
    Array x_cont_;
    Array x_mean_;
    Array x_inv_std_;
    Dtype beta_dtype_;
};

// Pooling states are identical for most CUDA pooling ops so we define a common base class.
class CudaPoolStateBase {
public:
    CudaPoolStateBase(Array x, Array out) : x_{std::move(x)}, out_{std::move(out)} {}

    const Array& x() const { return x_; }
    const Array& out() const { return out_; }

private:
    Array x_{};
    Array out_{};
};

class CudaMaxPoolGradState : public MaxPoolGradState, public CudaPoolStateBase {
    using CudaPoolStateBase::CudaPoolStateBase;
};

class CudaMaxPoolGradGradState : public MaxPoolGradGradState, public CudaPoolStateBase {
    using CudaPoolStateBase::CudaPoolStateBase;
};

class CudaAveragePoolGradState : public AveragePoolGradState, public CudaPoolStateBase {
    using CudaPoolStateBase::CudaPoolStateBase;
};

class CudaDevice : public Device {
public:
    const std::shared_ptr<MemoryPool>& device_memory_pool() { return device_memory_pool_; }

    void Synchronize() override;

    // memory.cc

    std::shared_ptr<void> Allocate(size_t bytesize) override;

    std::shared_ptr<void> MakeDataFromForeignPointer(const std::shared_ptr<void>& data) override;

    void MemoryCopyFrom(void* dst, const void* src, size_t bytesize, Device& src_device) override;

    void MemoryCopyTo(void* dst, const void* src, size_t bytesize, Device& dst_device) override;

    std::shared_ptr<void> TransferDataFrom(
            Device& src_device, const std::shared_ptr<void>& src_ptr, size_t offset, size_t bytesize) override;

    std::shared_ptr<void> TransferDataTo(Device& dst_device, const std::shared_ptr<void>& src_ptr, size_t offset, size_t bytesize) override;

    std::shared_ptr<void> FromHostMemory(const std::shared_ptr<void>& src_ptr, size_t bytesize) override;

<<<<<<< HEAD
    // fill.cu

    void Fill(const Array& out, Scalar value) override;

    // arithmetic.cu

    void Add(const Array& x1, const Array& x2, const Array& out) override;
    void AddAS(const Array& x1, Scalar x2, const Array& out) override;

    void Subtract(const Array& x1, const Array& x2, const Array& out) override;
    void SubtractAS(const Array& x1, Scalar x2, const Array& out) override;

    void Multiply(const Array& x1, const Array& x2, const Array& out) override;
    void MultiplyAS(const Array& x1, Scalar x2, const Array& out) override;

    void FloorDivide(const Array& x1, const Array& x2, const Array& out) override;
    void FloorDivideAS(const Array& x1, Scalar x2, const Array& out) override;

    void Divide(const Array& x1, const Array& x2, const Array& out) override;
    void DivideAS(const Array& x1, Scalar x2, const Array& out) override;

    // reduction.cu

    void Sum(const Array& a, const Axes& axis, const Array& out) override;
    void AMax(const Array& a, const Axes& axis, const Array& out) override;
    void AMin(const Array& a, const Axes& axis, const Array& out) override;

    // copy.cu

    void AsType(const Array& a, const Array& out) override;

    // activation.cu

    void IfLessElseASSA(const Array& x1, Scalar x2, Scalar pos, const Array& neg, const Array& out) override;

    void IfGreaterElseASSA(const Array& x1, Scalar x2, Scalar pos, const Array& neg, const Array& out) override;
    void IfGreaterElseAAAA(const Array& x1, const Array& x2, const Array& pos, const Array& neg, const Array& out) override;

    void Tanh(const Array& x, const Array& out) override;

    // dot.cc

    void Dot(const Array& a, const Array& b, const Array& out) override;

    // exp_log.cu

    void Exp(const Array& x, const Array& out) override;
    void Log(const Array& x, const Array& out) override;

    // misc.cu

    void Square(const Array& x, const Array& out) override;

    void Sqrt(const Array& x, const Array& out) override;

    void IsNan(const Array& x, const Array& out) override;
    void IsInf(const Array& x, const Array& out) override;

    // conv.cc

    Array Conv(
            const Array& x,
            const Array& w,
            const nonstd::optional<Array>& b,
            const StackVector<int64_t, kMaxNdim>& stride,
            const StackVector<int64_t, kMaxNdim>& pad,
            bool cover_all,
            Dtype out_dtype) override;

    Array ConvGradWeight(
            Dtype w_dtype,
            const Shape& w_shape,
            const Array& x,
            const Array& gy,
            const StackVector<int64_t, kMaxNdim>& stride,
            const StackVector<int64_t, kMaxNdim>& pad,
            bool cover_all) override;

    Array ConvTranspose(
            const Array& x,
            const Array& w,
            const nonstd::optional<Array>& b,
            const StackVector<int64_t, kMaxNdim>& stride,
            const StackVector<int64_t, kMaxNdim>& pad,
            const StackVector<int64_t, kMaxNdim>& out_size,
            Dtype out_dtype) override;

    // pool.cc

    std::unique_ptr<MaxPoolForwardBackward> GetMaxPoolForwardBackward(
            const StackVector<int64_t, kMaxNdim>& kernel_size,
            const StackVector<int64_t, kMaxNdim>& stride,
            const StackVector<int64_t, kMaxNdim>& pad,
            bool cover_all) override;

    std::unique_ptr<AveragePoolForwardBackward> GetAveragePoolForwardBackward(
            const StackVector<int64_t, kMaxNdim>& kernel_size,
            const StackVector<int64_t, kMaxNdim>& stride,
            const StackVector<int64_t, kMaxNdim>& pad,
            AveragePoolPadMode pad_mode) override;

    // batch_norm.cc

    std::unique_ptr<BatchNormForwardBackward> GetBatchNormForwardBackward(
            const Array& running_mean, const Array& running_var, Scalar eps, Scalar decay, const Axes& axis) override;

    Array FixedBatchNorm(
            const Array& x, const Array& gamma, const Array& beta, const Array& mean, const Array& var, Scalar eps, const Axes& axis)
            override;

=======
>>>>>>> 91a99620
protected:
    CudaDevice(CudaBackend& backend, int index)
        : Device{backend, index},
          device_memory_pool_{std::make_shared<MemoryPool>(index, std::make_unique<DeviceMemoryAllocator>())},
          pinned_memory_pool_{std::make_shared<MemoryPool>(index, std::make_unique<PinnedMemoryAllocator>())},
          device_internals_{index} {}

private:
    friend CudaDevice* cuda_internal::CreateDevice(CudaBackend&, int);

    friend cuda_internal::DeviceInternals& cuda_internal::GetDeviceInternals(CudaDevice& device);

    friend class cuda_internal::CudaConvTest;  // for unit-tests

    // Allocates pinned memory.
    // The pinned memory is used internally by the CUDA device for asynchronous memory transfer, i.e. cudaMemcpyAsync.
    std::shared_ptr<void> AllocatePinnedMemory(size_t bytesize);

    // Asynchronous transfer from host to this device, w.r.t. host, using temporary pinned memory.
    // The current device must be set to this device, prior to calling this function.
    void MemoryCopyFromHostAsync(void* dst, const void* src, size_t bytesize);

    std::shared_ptr<MemoryPool> device_memory_pool_;

    // TODO(hvy): Consider checking if pinned memory is available by querying canMapHostMemory.
    std::shared_ptr<MemoryPool> pinned_memory_pool_;

    cuda_internal::DeviceInternals device_internals_;

    // Memory keeper.
    cuda_internal::MemoryKeeper memory_keeper_{};
};

}  // namespace cuda
}  // namespace chainerx<|MERGE_RESOLUTION|>--- conflicted
+++ resolved
@@ -148,119 +148,6 @@
 
     std::shared_ptr<void> FromHostMemory(const std::shared_ptr<void>& src_ptr, size_t bytesize) override;
 
-<<<<<<< HEAD
-    // fill.cu
-
-    void Fill(const Array& out, Scalar value) override;
-
-    // arithmetic.cu
-
-    void Add(const Array& x1, const Array& x2, const Array& out) override;
-    void AddAS(const Array& x1, Scalar x2, const Array& out) override;
-
-    void Subtract(const Array& x1, const Array& x2, const Array& out) override;
-    void SubtractAS(const Array& x1, Scalar x2, const Array& out) override;
-
-    void Multiply(const Array& x1, const Array& x2, const Array& out) override;
-    void MultiplyAS(const Array& x1, Scalar x2, const Array& out) override;
-
-    void FloorDivide(const Array& x1, const Array& x2, const Array& out) override;
-    void FloorDivideAS(const Array& x1, Scalar x2, const Array& out) override;
-
-    void Divide(const Array& x1, const Array& x2, const Array& out) override;
-    void DivideAS(const Array& x1, Scalar x2, const Array& out) override;
-
-    // reduction.cu
-
-    void Sum(const Array& a, const Axes& axis, const Array& out) override;
-    void AMax(const Array& a, const Axes& axis, const Array& out) override;
-    void AMin(const Array& a, const Axes& axis, const Array& out) override;
-
-    // copy.cu
-
-    void AsType(const Array& a, const Array& out) override;
-
-    // activation.cu
-
-    void IfLessElseASSA(const Array& x1, Scalar x2, Scalar pos, const Array& neg, const Array& out) override;
-
-    void IfGreaterElseASSA(const Array& x1, Scalar x2, Scalar pos, const Array& neg, const Array& out) override;
-    void IfGreaterElseAAAA(const Array& x1, const Array& x2, const Array& pos, const Array& neg, const Array& out) override;
-
-    void Tanh(const Array& x, const Array& out) override;
-
-    // dot.cc
-
-    void Dot(const Array& a, const Array& b, const Array& out) override;
-
-    // exp_log.cu
-
-    void Exp(const Array& x, const Array& out) override;
-    void Log(const Array& x, const Array& out) override;
-
-    // misc.cu
-
-    void Square(const Array& x, const Array& out) override;
-
-    void Sqrt(const Array& x, const Array& out) override;
-
-    void IsNan(const Array& x, const Array& out) override;
-    void IsInf(const Array& x, const Array& out) override;
-
-    // conv.cc
-
-    Array Conv(
-            const Array& x,
-            const Array& w,
-            const nonstd::optional<Array>& b,
-            const StackVector<int64_t, kMaxNdim>& stride,
-            const StackVector<int64_t, kMaxNdim>& pad,
-            bool cover_all,
-            Dtype out_dtype) override;
-
-    Array ConvGradWeight(
-            Dtype w_dtype,
-            const Shape& w_shape,
-            const Array& x,
-            const Array& gy,
-            const StackVector<int64_t, kMaxNdim>& stride,
-            const StackVector<int64_t, kMaxNdim>& pad,
-            bool cover_all) override;
-
-    Array ConvTranspose(
-            const Array& x,
-            const Array& w,
-            const nonstd::optional<Array>& b,
-            const StackVector<int64_t, kMaxNdim>& stride,
-            const StackVector<int64_t, kMaxNdim>& pad,
-            const StackVector<int64_t, kMaxNdim>& out_size,
-            Dtype out_dtype) override;
-
-    // pool.cc
-
-    std::unique_ptr<MaxPoolForwardBackward> GetMaxPoolForwardBackward(
-            const StackVector<int64_t, kMaxNdim>& kernel_size,
-            const StackVector<int64_t, kMaxNdim>& stride,
-            const StackVector<int64_t, kMaxNdim>& pad,
-            bool cover_all) override;
-
-    std::unique_ptr<AveragePoolForwardBackward> GetAveragePoolForwardBackward(
-            const StackVector<int64_t, kMaxNdim>& kernel_size,
-            const StackVector<int64_t, kMaxNdim>& stride,
-            const StackVector<int64_t, kMaxNdim>& pad,
-            AveragePoolPadMode pad_mode) override;
-
-    // batch_norm.cc
-
-    std::unique_ptr<BatchNormForwardBackward> GetBatchNormForwardBackward(
-            const Array& running_mean, const Array& running_var, Scalar eps, Scalar decay, const Axes& axis) override;
-
-    Array FixedBatchNorm(
-            const Array& x, const Array& gamma, const Array& beta, const Array& mean, const Array& var, Scalar eps, const Axes& axis)
-            override;
-
-=======
->>>>>>> 91a99620
 protected:
     CudaDevice(CudaBackend& backend, int index)
         : Device{backend, index},
