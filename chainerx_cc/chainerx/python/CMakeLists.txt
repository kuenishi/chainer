--- conflicted
+++ resolved
@@ -22,16 +22,6 @@
     testing/testing_module.cc
     )
 
-pybind11_add_module(_core.so MODULE ${srcs})
-
-# CUDA specific bindings.
-if(${CUDA_FOUND})
-    CUDA_ADD_LIBRARY(_core_cuda STATIC cuda/cuda_module.cc)
-    target_link_libraries(_core_cuda pybind11::module)
-    target_link_libraries(_core.so PRIVATE _core_cuda)
-endif()
-
-<<<<<<< HEAD
 set(module_name _core.so)
 
 if(MSVC)
@@ -42,8 +32,13 @@
 
 pybind11_add_module(${module_name} MODULE ${srcs})
 
-=======
->>>>>>> 3cb628a3
+# CUDA specific bindings.
+if(${CUDA_FOUND})
+    CUDA_ADD_LIBRARY(_core_cuda STATIC cuda/cuda_module.cc)
+    target_link_libraries(_core_cuda pybind11::module)
+    target_link_libraries(${module_name} PRIVATE _core_cuda)
+endif()
+
 if(${APPLE})
     target_link_libraries(${module_name} PRIVATE "-Wl,-rpath,@loader_path" chainerx)
 else()
