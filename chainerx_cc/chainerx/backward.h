--- conflicted
+++ resolved
@@ -48,15 +48,10 @@
 std::vector<absl::optional<Array>> Grad(
         const std::vector<ConstArrayRef>& outputs,
         const std::vector<ConstArrayRef>& inputs,
-<<<<<<< HEAD
-        const nonstd::optional<BackpropId>& backprop_id = nonstd::nullopt,
+        const absl::optional<BackpropId>& backprop_id = nonstd::nullopt,
         DoubleBackpropOption double_backprop = DoubleBackpropOption::kDisable,
         bool set_grad = false,
         bool retain_grad = false,
         const std::vector<ConstArrayRef>& grad_outputs = {});
-=======
-        const absl::optional<BackpropId>& backprop_id = absl::nullopt,
-        DoubleBackpropOption double_backprop = DoubleBackpropOption::kDisable);
->>>>>>> a3bc84e4
 
 }  // namespace chainerx