#pragma once

#include <cstdint>

#include <nonstd/optional.hpp>

#include "chainerx/array.h"
#include "chainerx/axes.h"
#include "chainerx/scalar.h"

namespace chainerx {

Array Negative(const Array& x);

namespace internal {

void IAdd(const Array& x1, const Array& x2);
void IAdd(const Array& x1, Scalar x2);

}  // namespace internal

Array Add(const Array& x1, const Array& x2);
Array Add(const Array& x1, Scalar x2);
Array Add(Scalar x1, const Array& x2);

namespace internal {

void ISubtract(const Array& x1, const Array& x2);
void ISubtract(const Array& x1, Scalar x2);

}  // namespace internal

Array Subtract(const Array& x1, const Array& x2);
Array Subtract(const Array& x1, Scalar x2);
Array Subtract(Scalar x1, const Array& x2);

namespace internal {

void IMultiply(const Array& x1, const Array& x2);
void IMultiply(const Array& x1, Scalar x2);

}  // namespace internal

Array Multiply(const Array& x1, const Array& x2);
Array Multiply(const Array& x1, Scalar x2);
Array Multiply(Scalar x1, const Array& x2);

namespace internal {

void IFloorDivide(const Array& x1, const Array& x2);
void IFloorDivide(const Array& x1, Scalar x2);
void ITrueDivide(const Array& x1, const Array& x2);
void ITrueDivide(const Array& x1, Scalar x2);

void IDivide(const Array& x1, const Array& x2);
void IDivide(const Array& x1, Scalar x2);

}  // namespace internal

Array Divide(const Array& x1, const Array& x2);
Array Divide(const Array& x1, Scalar x2);
Array Divide(Scalar x1, const Array& x2);

// TODO(imanishi): Support bool
Array FloorDivide(const Array& x1, const Array& x2);
Array FloorDivide(const Array& x1, Scalar x2);
Array FloorDivide(Scalar x1, const Array& x2);

Array TrueDivide(const Array& x1, const Array& x2);
Array TrueDivide(const Array& x1, Scalar x2);
Array TrueDivide(Scalar x1, const Array& x2);

Array Reciprocal(const Array& x);

Array Sum(const Array& a, const OptionalAxes& axis = nonstd::nullopt, bool keepdims = false);
// TODO(niboshi): Move to statistics routines
Array AMax(const Array& a, const OptionalAxes& axis = nonstd::nullopt, bool keepdims = false);

Array Maximum(const Array& x1, Scalar x2);
Array Maximum(Scalar x1, const Array& x2);

Array Minimum(const Array& x1, Scalar x2);
Array Minimum(Scalar x1, const Array& x2);

Array Exp(const Array& x);
Array Log(const Array& x);

// Returns the LogSumExp (LSE) of x, reduced along the specified axes.
// If no axes are specified, all axes will be reduced.
Array LogSumExp(const Array& x, const OptionalAxes& axis = nonstd::nullopt, bool keepdims = false);

// Returns the logarithm of the softmax of x along the specified axes.
// If no axes are specified, the softmax is applied on the second axis.
Array LogSoftmax(const Array& x, const OptionalAxes& axis = nonstd::nullopt);

<<<<<<< HEAD
Array Sigmoid(const Array& x);
=======
Array Square(const Array& x);
>>>>>>> 59b12399

Array Sqrt(const Array& x);

Array IsNan(const Array& x);

Array IsInf(const Array& x);

Array Tanh(const Array& x);

Array Sin(const Array& x);

Array Cos(const Array& x);

}  // namespace chainerx<|MERGE_RESOLUTION|>--- conflicted
+++ resolved
@@ -93,11 +93,9 @@
 // If no axes are specified, the softmax is applied on the second axis.
 Array LogSoftmax(const Array& x, const OptionalAxes& axis = nonstd::nullopt);
 
-<<<<<<< HEAD
 Array Sigmoid(const Array& x);
-=======
+
 Array Square(const Array& x);
->>>>>>> 59b12399
 
 Array Sqrt(const Array& x);
 
