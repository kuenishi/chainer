#include "chainerx/routines/math.h"

#include <cstdint>
#include <numeric>
#include <utility>
#include <vector>

#include <nonstd/optional.hpp>

#include "chainerx/array.h"
#include "chainerx/axes.h"
#include "chainerx/backprop_mode.h"
#include "chainerx/backward_builder.h"
#include "chainerx/backward_context.h"
#include "chainerx/dtype.h"
#include "chainerx/enum.h"
#include "chainerx/error.h"
#include "chainerx/graph.h"
#include "chainerx/macro.h"
#include "chainerx/routines/creation.h"
#include "chainerx/routines/manipulation.h"
#include "chainerx/routines/routines_util.h"
#include "chainerx/routines/type_util.h"
#include "chainerx/scalar.h"
#include "chainerx/shape.h"

namespace chainerx {

Array Negative(const Array& x) {
    if (x.dtype() == Dtype::kBool) {
        throw DtypeError{"Cannot negate a boolean array."};
    }
    return Multiply(x, Scalar{-1, GetKind(x.dtype())});
}

namespace {

// Called from Add, Subtract, Multiply, Divide, etc. to handle broadcasting.
template <typename Impl>
Array BroadcastBinary(Impl&& impl, const Array& x1, const Array& x2, Dtype dtype) {
    auto func = [&impl, dtype](const Array& x1, const Array& x2) -> Array {
        Array out = Empty(x1.shape(), dtype, x1.device());
        impl(x1, x2, out);
        return out;
    };

    if (x1.shape() == x2.shape()) {
        return func(x1, x2);
    }
    Shape result_shape = internal::BroadcastShapes(x1.shape(), x2.shape());
    if (x1.shape() == result_shape) {
        return func(x1, x2.BroadcastTo(result_shape));
    }
    if (x2.shape() == result_shape) {
        return func(x1.BroadcastTo(result_shape), x2);
    }
    return func(x1.BroadcastTo(result_shape), x2.BroadcastTo(result_shape));
}

// Called from IAdd, ISubtract, IMultiply, IDivide, etc. to handle broadcasting.
template <typename Impl>
void BroadcastBinaryInPlace(Impl&& impl, const Array& x1, const Array& x2) {
    internal::CheckNoUnsafeInplace(x1, {x1, x2});
    if (x1.shape() == x2.shape()) {
        impl(x1, x2, x1);
    } else {
        impl(x1, x2.BroadcastTo(x1.shape()), x1);
    }
}

template <typename Impl>
Array Binary(Impl&& impl, const Array& x1, Scalar x2, Dtype dtype) {
    Array out = Empty(x1.shape(), dtype, x1.device());
    impl(x1, x2, out);
    return out;
}

template <typename Impl>
void BinaryInPlace(Impl&& impl, const Array& x1, Scalar x2) {
    internal::CheckNoUnsafeInplace(x1, {x1});
    impl(x1, x2, x1);
}

void CheckArithmeticDtypes(DtypeKind kind1, DtypeKind kind2, bool is_multiply) {
    if (!is_multiply && (kind1 == DtypeKind::kBool || kind2 == DtypeKind::kBool)) {
        throw DtypeError{"Boolean arguments are not allowed in arithmetic functions."};
    }
}

Dtype GetArithmeticResultDtype(const Array& x1, const Array& x2, bool is_multiply = false) {
    CheckArithmeticDtypes(GetKind(x1.dtype()), GetKind(x2.dtype()), is_multiply);
    return ResultType(x1, x2);
}

Dtype GetArithmeticResultDtype(const Array& x1, Scalar x2, bool is_multiply = false) {
    CheckArithmeticDtypes(GetKind(x1.dtype()), x2.kind(), is_multiply);
    return ResultType(x1, x2);
}

void CheckInplaceArithmeticDtypes(DtypeKind out_kind, DtypeKind in_kind, bool is_multiply = false) {
    CheckArithmeticDtypes(out_kind, in_kind, is_multiply);
    if (out_kind != DtypeKind::kFloat && in_kind == DtypeKind::kFloat) {
        throw DtypeError{"In-place assignment of float values into non-float array is not allowed."};
    }
    if (is_multiply && out_kind == DtypeKind::kBool && in_kind != DtypeKind::kBool) {
        throw DtypeError{"In-place assignment of numerical values into bool array is not allowed."};
    }
}

void CheckInplaceArithmeticDtypes(const Array& x1, const Array& x2, bool is_multiply = false) {
    CheckInplaceArithmeticDtypes(GetKind(x1.dtype()), GetKind(x2.dtype()), is_multiply);
}

void CheckInplaceArithmeticDtypes(const Array& x1, Scalar x2, bool is_multiply = false) {
    CheckInplaceArithmeticDtypes(GetKind(x1.dtype()), x2.kind(), is_multiply);
}

void AddImpl(const Array& x1, const Array& x2, const Array& out) {
    CheckEqual(x1.shape(), x2.shape());

    {
        NoBackpropModeScope scope{};
        x1.device().Add(x1, x2, out);
    }

    {
        BackwardBuilder bb{"add", {x1, x2}, out};
        if (BackwardBuilder::Target bt = bb.CreateTarget(0)) {
            bt.Define([dtype = x1.dtype()](BackwardContext& bctx) {
                const Array& gx = *bctx.output_grad();
                bctx.input_grad() = dtype == gx.dtype() ? gx : gx.AsType(dtype);
            });
        }
        if (BackwardBuilder::Target bt = bb.CreateTarget(1)) {
            bt.Define([dtype = x2.dtype()](BackwardContext& bctx) {
                const Array& gx = *bctx.output_grad();
                bctx.input_grad() = dtype == gx.dtype() ? gx : gx.AsType(dtype);
            });
        }
        bb.Finalize();
    }
}

void AddASImpl(const Array& x1, Scalar x2, const Array& out) {
    {
        NoBackpropModeScope scope{};
        x1.device().AddAS(x1, x2, out);
    }

    BackwardBuilder bb{"add_scalar", x1, out};
    if (BackwardBuilder::Target bt = bb.CreateTarget(0)) {
        bt.Define([](BackwardContext& bctx) { bctx.input_grad() = *bctx.output_grad(); });
    }
    bb.Finalize();
}

}  // namespace

namespace internal {

void IAdd(const Array& x1, const Array& x2) {
    CheckInplaceArithmeticDtypes(x1, x2);
    BroadcastBinaryInPlace(&AddImpl, x1, x2);
}

void IAdd(const Array& x1, Scalar x2) {
    CheckInplaceArithmeticDtypes(x1, x2);
    BinaryInPlace(&AddASImpl, x1, x2);
}

}  // namespace internal

Array Add(const Array& x1, const Array& x2) { return BroadcastBinary(&AddImpl, x1, x2, GetArithmeticResultDtype(x1, x2)); }

Array Add(const Array& x1, Scalar x2) { return Binary(&AddASImpl, x1, x2, GetArithmeticResultDtype(x1, x2)); }

Array Add(Scalar x1, const Array& x2) { return Add(x2, x1); }

namespace {

void SubtractImpl(const Array& x1, const Array& x2, const Array& out) {
    CheckEqual(x1.shape(), x2.shape());

    {
        NoBackpropModeScope scope{};
        x1.device().Subtract(x1, x2, out);
    }

    {
        BackwardBuilder bb{"subtract", {x1, x2}, out};
        if (BackwardBuilder::Target bt = bb.CreateTarget(0)) {
            bt.Define([dtype = x1.dtype()](BackwardContext& bctx) {
                const Array& gx = *bctx.output_grad();
                bctx.input_grad() = dtype == gx.dtype() ? gx : gx.AsType(dtype);
            });
        }
        if (BackwardBuilder::Target bt = bb.CreateTarget(1)) {
            bt.Define([dtype = x2.dtype()](BackwardContext& bctx) {
                Array gx = -*bctx.output_grad();
                bctx.input_grad() = dtype == gx.dtype() ? std::move(gx) : gx.AsType(dtype);
            });
        }
        bb.Finalize();
    }
}

void SubtractASImpl(const Array& x1, Scalar x2, const Array& out) {
    {
        NoBackpropModeScope scope{};
        x1.device().SubtractAS(x1, x2, out);
    }

    BackwardBuilder bb{"subtract_scalar", x1, out};
    if (BackwardBuilder::Target bt = bb.CreateTarget(0)) {
        bt.Define([](BackwardContext& bctx) { bctx.input_grad() = *bctx.output_grad(); });
    }
    bb.Finalize();
}

}  // namespace

namespace internal {

void ISubtract(const Array& x1, const Array& x2) {
    CheckInplaceArithmeticDtypes(x1, x2);
    BroadcastBinaryInPlace(&SubtractImpl, x1, x2);
}

void ISubtract(const Array& x1, Scalar x2) {
    CheckInplaceArithmeticDtypes(x1, x2);
    BinaryInPlace(&SubtractASImpl, x1, x2);
}

}  // namespace internal

Array Subtract(const Array& x1, const Array& x2) { return BroadcastBinary(&SubtractImpl, x1, x2, GetArithmeticResultDtype(x1, x2)); }

Array Subtract(const Array& x1, Scalar x2) { return Binary(&SubtractASImpl, x1, x2, GetArithmeticResultDtype(x1, x2)); }

Array Subtract(Scalar x1, const Array& x2) {
    // TODO(imanishi): Avoid type casting. This cast is introduced in order to avoid overflow in negative operation.
    // Remove this cast after device implementation of subtract (scalar - array) is added.
    if ((GetKind(x2.dtype()) == DtypeKind::kUInt || GetKind(x2.dtype()) == DtypeKind::kInt) && x1.kind() == DtypeKind::kFloat) {
        Array x2_cast = x2.AsType(ResultType(x1, x2));
        return Add(-x2_cast, x1);
    }
    return Add(-x2, x1);
}

namespace {

void MultiplyImpl(const Array& x1, const Array& x2, const Array& out) {
    CheckEqual(x1.shape(), x2.shape());

    {
        NoBackpropModeScope scope{};
        x1.device().Multiply(x1, x2, out);
    }

    {
        BackwardBuilder bb{"multiply", {x1, x2}, out};
        if (BackwardBuilder::Target bt = bb.CreateTarget(0)) {
            bt.Define([x2_tok = bb.RetainInput(1), dtype = x1.dtype()](BackwardContext& bctx) {
                const Array& x2 = bctx.GetRetainedInput(x2_tok);
                Array gx = *bctx.output_grad() * x2;
                bctx.input_grad() = dtype == gx.dtype() ? std::move(gx) : gx.AsType(dtype);
            });
        }
        if (BackwardBuilder::Target bt = bb.CreateTarget(1)) {
            bt.Define([x1_tok = bb.RetainInput(0), dtype = x2.dtype()](BackwardContext& bctx) {
                const Array& x1 = bctx.GetRetainedInput(x1_tok);
                Array gx = *bctx.output_grad() * x1;
                bctx.input_grad() = dtype == gx.dtype() ? std::move(gx) : gx.AsType(dtype);
            });
        }
        bb.Finalize();
    }
}

void MultiplyASImpl(const Array& x1, Scalar x2, const Array& out) {
    {
        NoBackpropModeScope scope{};
        x1.device().MultiplyAS(x1, x2, out);
    }

    BackwardBuilder bb{"multiply_scalar", x1, out};
    if (BackwardBuilder::Target bt = bb.CreateTarget(0)) {
        bt.Define([x2](BackwardContext& bctx) { bctx.input_grad() = *bctx.output_grad() * x2; });
    }
    bb.Finalize();
}

}  // namespace

namespace internal {

void IMultiply(const Array& x1, const Array& x2) {
    CheckInplaceArithmeticDtypes(x1, x2, true);
    BroadcastBinaryInPlace(&MultiplyImpl, x1, x2);
}

void IMultiply(const Array& x1, Scalar x2) {
    CheckInplaceArithmeticDtypes(x1, x2, true);
    BinaryInPlace(&MultiplyASImpl, x1, x2);
}

}  // namespace internal

Array Multiply(const Array& x1, const Array& x2) { return BroadcastBinary(&MultiplyImpl, x1, x2, GetArithmeticResultDtype(x1, x2, true)); }

Array Multiply(const Array& x1, Scalar x2) { return Binary(&MultiplyASImpl, x1, x2, GetArithmeticResultDtype(x1, x2, true)); }

Array Multiply(Scalar x1, const Array& x2) { return Multiply(x2, x1); }

namespace {

void FloorDivideImpl(const Array& x1, const Array& x2, const Array& out) {
    CheckEqual(x1.shape(), x2.shape());

    NoBackpropModeScope scope{};
    x1.device().FloorDivide(x1, x2, out);
}

void FloorDivideASImpl(const Array& x1, Scalar x2, const Array& out) {
    NoBackpropModeScope scope{};
    x1.device().FloorDivideAS(x1, x2, out);
}

void DivideImpl(const Array& x1, const Array& x2, const Array& out) {
    CheckEqual(x1.shape(), x2.shape());

    {
        NoBackpropModeScope scope{};
        x1.device().Divide(x1, x2, out);
    }

    {
        BackwardBuilder bb{"divide", {x1, x2}, out};
        if (BackwardBuilder::Target bt = bb.CreateTarget(0)) {
            bt.Define([x2_tok = bb.RetainInput(1), dtype = x1.dtype()](BackwardContext& bctx) {
                const Array& x2 = bctx.GetRetainedInput(x2_tok);
                Array gx = *bctx.output_grad() / x2;
                bctx.input_grad() = dtype == gx.dtype() ? std::move(gx) : gx.AsType(dtype);
            });
        }
        if (BackwardBuilder::Target bt = bb.CreateTarget(1)) {
            bt.Define([x1_tok = bb.RetainInput(0), x2_tok = bb.RetainInput(1), dtype = x2.dtype()](BackwardContext& bctx) {
                const Array& x1 = bctx.GetRetainedInput(x1_tok);
                const Array& x2 = bctx.GetRetainedInput(x2_tok);
                Array gx = -*bctx.output_grad() * x1 / (x2 * x2);
                bctx.input_grad() = dtype == gx.dtype() ? std::move(gx) : gx.AsType(dtype);
            });
        }
        bb.Finalize();
    }
}

void DivideASImpl(const Array& x1, Scalar x2, const Array& out) {
    {
        NoBackpropModeScope scope{};
        x1.device().DivideAS(x1, x2, out);
    }

    BackwardBuilder bb{"divide_scalar", x1, out};
    if (BackwardBuilder::Target bt = bb.CreateTarget(0)) {
        bt.Define([other = x2](BackwardContext& bctx) { bctx.input_grad() = *bctx.output_grad() / other; });
    }
    bb.Finalize();
}

}  // namespace

namespace internal {

void IFloorDivide(const Array& x1, const Array& x2) {
    CheckInplaceArithmeticDtypes(x1, x2);
    BroadcastBinaryInPlace(&FloorDivideImpl, x1, x2);
}

void IFloorDivide(const Array& x1, Scalar x2) {
    CheckInplaceArithmeticDtypes(x1, x2);
    BinaryInPlace(&FloorDivideASImpl, x1, x2);
}

void ITrueDivide(const Array& x1, const Array& x2) {
    if (GetKind(x1.dtype()) != DtypeKind::kFloat) {
        throw DtypeError{"Integer inplace-division is not allowed."};
    }
    CheckInplaceArithmeticDtypes(x1, x2);
    BroadcastBinaryInPlace(&DivideImpl, x1, x2);
}

void ITrueDivide(const Array& x1, Scalar x2) {
    if (GetKind(x1.dtype()) != DtypeKind::kFloat) {
        throw DtypeError{"Integer inplace-division is not allowed."};
    }
    CheckInplaceArithmeticDtypes(x1, x2);
    BinaryInPlace(&DivideASImpl, x1, x2);
}

void IDivide(const Array& x1, const Array& x2) { ITrueDivide(x1, x2); }

void IDivide(const Array& x1, Scalar x2) { ITrueDivide(x1, x2); }

}  // namespace internal

Array FloorDivide(const Array& x1, const Array& x2) { return BroadcastBinary(&FloorDivideImpl, x1, x2, GetArithmeticResultDtype(x1, x2)); }

Array FloorDivide(const Array& x1, Scalar x2) { return Binary(&FloorDivideASImpl, x1, x2, GetArithmeticResultDtype(x1, x2)); }

Array FloorDivide(Scalar /*x1*/, const Array& /*x2*/) { throw NotImplementedError{"Scalar / Array division is not yet supported."}; }

Array TrueDivide(const Array& x1, const Array& x2) {
    Dtype dtype = GetArithmeticResultDtype(x1, x2);
    if (GetKind(dtype) != DtypeKind::kFloat) {
        dtype = internal::GetDefaultDtype(DtypeKind::kFloat);
    }
    return BroadcastBinary(&DivideImpl, x1, x2, dtype);
}

Array TrueDivide(const Array& x1, Scalar x2) {
    Dtype dtype = GetArithmeticResultDtype(x1, x2);
    if (GetKind(dtype) != DtypeKind::kFloat) {
        dtype = internal::GetDefaultDtype(DtypeKind::kFloat);
    }
    return Binary(&DivideASImpl, x1, x2, dtype);
}

Array TrueDivide(Scalar /*x1*/, const Array& /*x2*/) { throw NotImplementedError{"Scalar / Array division is not yet supported."}; }

Array Divide(const Array& x1, const Array& x2) { return TrueDivide(x1, x2); }

Array Divide(const Array& x1, Scalar x2) { return TrueDivide(x1, x2); }

Array Divide(Scalar x1, const Array& x2) { return TrueDivide(x1, x2); }

Array Reciprocal(const Array& x) {
    // TODO(hvy): Optimize the implementation using e.g. 1 / x.
    return OnesLike(x, x.device()) / x;
}

Array Sum(const Array& a, const OptionalAxes& axis, bool keepdims) {
    Axes sorted_axis = internal::GetSortedAxesOrAll(axis, a.ndim());

    // Decide the output dtype for integral input dtype.
    Dtype out_dtype{};
    switch (GetKind(a.dtype())) {
        case DtypeKind::kBool:
        case DtypeKind::kInt:  // fallthrough
            out_dtype = Dtype::kInt64;
            break;
        case DtypeKind::kUInt:
            out_dtype = Dtype::kInt64;  // TODO(niboshi): This should be kUInt64
            break;
        default:
            out_dtype = a.dtype();
    }

    Array out = internal::EmptyReduced(a.shape(), out_dtype, sorted_axis, keepdims, a.device());
    {
        NoBackpropModeScope scope{};
        a.device().Sum(a, sorted_axis, out);
    }

    BackwardBuilder bb{"sum", a, out};
    if (BackwardBuilder::Target bt = bb.CreateTarget(0)) {
        bt.Define([sorted_axis, in_shape = a.shape(), keepdims](BackwardContext& bctx) {
            const Array& gout = *bctx.output_grad();
            CHAINERX_ASSERT(std::is_sorted(sorted_axis.begin(), sorted_axis.end()));

            if (!(in_shape.ndim() == 0 || sorted_axis.empty() || keepdims)) {
                Shape out_shape_broadcastable = gout.shape();
                for (auto axis : sorted_axis) {
                    out_shape_broadcastable.insert(out_shape_broadcastable.begin() + axis, 1);
                }
                bctx.input_grad() = gout.Reshape(out_shape_broadcastable).BroadcastTo(in_shape);
            } else {
                bctx.input_grad() = gout.BroadcastTo(in_shape);
            }
        });
    }
    bb.Finalize();
    return out;
}

Array AMax(const Array& a, const OptionalAxes& axis, bool keepdims) {
    Axes sorted_axis = internal::GetSortedAxesOrAll(axis, a.ndim());
    Array out = internal::EmptyReduced(a.shape(), a.dtype(), sorted_axis, keepdims, a.device());

    for (int8_t i : sorted_axis) {
        if (a.shape()[i] == 0) {
            throw DimensionError{"cannot compute the maximum along zero-sized axis"};
        }
    }

    {
        NoBackpropModeScope scope{};
        a.device().AMax(a, sorted_axis, out);
    }

    BackwardBuilder bb{"amax", a, out};
    if (BackwardBuilder::Target bt = bb.CreateTarget(0)) {
        // a and out are used only for restoring the mask. We don't need graph nodes.
        bt.Define([sorted_axis, a = a.AsGradStopped(), out = out.AsGradStopped(), keepdims](BackwardContext& bctx) {
            const Array& gout = *bctx.output_grad();
            CHAINERX_ASSERT(std::is_sorted(sorted_axis.begin(), sorted_axis.end()));

            Array reshaped_gout{};
            Array reshaped_out{};
            if (keepdims) {
                reshaped_gout = gout;
                reshaped_out = out;
            } else {
                // Add broadcastable dimensions to out and gout
                // for each one that was reduced in the forward operation
                Shape shape = internal::ReduceShape(a.shape(), sorted_axis, true);
                reshaped_gout = gout.Reshape(shape);
                reshaped_out = out.Reshape(shape);
            }

            // Compute the gradient
            // TODO(sonots): Use `where` if it becomes available.
            Array cond = (a == reshaped_out).AsType(gout.dtype(), false);
            bctx.input_grad() = reshaped_gout * cond;
        });
    }
    bb.Finalize();
    return out;
}

namespace {

// Calculates: x1 < x2 ? pos : neg
// Can only differentiate with respect to neg.
Array IfLessElse(const Array& x1, Scalar x2, Scalar pos, const Array& neg) {
    Array out = EmptyLike(x1, x1.device());

    {
        NoBackpropModeScope scope{};
        x1.device().IfLessElseASSA(x1, x2, pos, neg, out);
    }

    BackwardBuilder bb{"if_less_else", neg, out};
    if (BackwardBuilder::Target bt = bb.CreateTarget(0)) {
        bt.Define([x1 = x1.AsGradStopped(), x2](BackwardContext& bctx) {
            const Array& gout = *bctx.output_grad();
            bctx.input_grad() = IfLessElse(x1, x2, Scalar{0, GetKind(gout.dtype())}, gout);
        });
    }
    bb.Finalize();

    return out;
}

Dtype GetMathResultDtype(Dtype dtype) {
    if (GetKind(dtype) == DtypeKind::kFloat) {
        return dtype;
    }
    return Dtype::kFloat32;  // TODO(niboshi): Default dtype
}

}  // namespace

namespace {

// Calculates: x1 > x2 ? pos : neg
// Can only differentiate with respect to neg.
Array IfGreaterElse(const Array& x1, Scalar x2, Scalar pos, const Array& neg) {
    Array out = EmptyLike(x1, x1.device());

    {
        NoBackpropModeScope scope{};
        x1.device().IfGreaterElseASSA(x1, x2, pos, neg, out);
    }

    BackwardBuilder bb{"if_greater_else", neg, out};
    if (BackwardBuilder::Target bt = bb.CreateTarget(0)) {
        bt.Define([x1 = x1.AsGradStopped(), x2](BackwardContext& bctx) {
            const Array& gout = *bctx.output_grad();
            bctx.input_grad() = IfGreaterElse(x1, x2, Scalar{0, GetKind(gout.dtype())}, gout);
        });
    }
    bb.Finalize();

    return out;
}

}  // namespace

Array Maximum(const Array& x1, Scalar x2) {
    return IfLessElse(x1, x2, x2, x1);  // x1 < x2 ? x2 : x1
}

Array Maximum(Scalar x1, const Array& x2) { return Maximum(x2, x1); }

Array Minimum(const Array& x1, Scalar x2) {
    return IfGreaterElse(x1, x2, x2, x1);  // x1 > x2 ? x2 : x1
}

Array Minimum(Scalar x1, const Array& x2) { return Minimum(x2, x1); }

Array Exp(const Array& x) {
    Dtype dtype = GetMathResultDtype(x.dtype());
    Array out = Empty(x.shape(), dtype, x.device());

    {
        NoBackpropModeScope scope{};
        x.device().Exp(x, out);
    }

    BackwardBuilder bb{"exp", x, out};
    if (BackwardBuilder::Target bt = bb.CreateTarget(0)) {
        bt.Define([out_tok = bb.RetainOutput(0)](BackwardContext& bctx) {
            const Array& out = bctx.GetRetainedOutput(out_tok);
            bctx.input_grad() = *bctx.output_grad() * out;
        });
    }
    bb.Finalize();

    return out;
}

Array Log(const Array& x) {
    Dtype dtype = GetMathResultDtype(x.dtype());
    Array out = Empty(x.shape(), dtype, x.device());

    {
        NoBackpropModeScope scope{};
        x.device().Log(x, out);
    }

    BackwardBuilder bb{"log", x, out};
    if (BackwardBuilder::Target bt = bb.CreateTarget(0)) {
        bt.Define([x_tok = bb.RetainInput(0)](BackwardContext& bctx) {
            const Array& x = bctx.GetRetainedInput(x_tok);
            bctx.input_grad() = *bctx.output_grad() / x;
        });
    }
    bb.Finalize();

    return out;
}

Array LogSumExp(const Array& x, const OptionalAxes& axis, bool keepdims) {
    Dtype dtype = GetMathResultDtype(x.dtype());
    const Array& x_cast = x.dtype() == dtype ? x : x.AsType(dtype);
    Axes sorted_axis = internal::GetSortedAxesOrAll(axis, x.ndim());
    Array xmax = AMax(x_cast, sorted_axis, true);
    Array logs = Log(Sum(Exp(x_cast - xmax), sorted_axis, keepdims));
    return (keepdims ? xmax : Squeeze(xmax, axis)) + logs;
}

Array LogSoftmax(const Array& x, const OptionalAxes& axis) {
    Dtype dtype = GetMathResultDtype(x.dtype());
    const Array& x_cast = x.dtype() == dtype ? x : x.AsType(dtype);
    return x_cast - LogSumExp(x_cast, axis.has_value() ? axis : OptionalAxes{1}, true);
}

Array Sigmoid(const Array& x) {
    Dtype dtype = GetMathResultDtype(x.dtype());
    const Array& x_cast = x.dtype() == dtype ? x : x.AsType(dtype);
    return Reciprocal(1 + Exp(-x_cast));
}

Array Square(const Array& x) {
    Array out = EmptyLike(x, x.device());

    {
        NoBackpropModeScope scope{};
        x.device().Square(x, out);
    }

    BackwardBuilder bb{"square", x, out};
    if (BackwardBuilder::Target bt = bb.CreateTarget(0)) {
        bt.Define([x_tok = bb.RetainInput(0)](BackwardContext& bctx) {
            const Array& x = bctx.GetRetainedInput(x_tok);
            bctx.input_grad() = *bctx.output_grad() * (2 * x);
        });
    }
    bb.Finalize();

    return out;
}

Array Sqrt(const Array& x) {
    Dtype dtype = GetMathResultDtype(x.dtype());
    Array out = Empty(x.shape(), dtype, x.device());

    {
        NoBackpropModeScope scope{};
        x.device().Sqrt(x, out);
    }

    BackwardBuilder bb{"sqrt", x, out};
    if (BackwardBuilder::Target bt = bb.CreateTarget(0)) {
        bt.Define([out_tok = bb.RetainOutput(0)](BackwardContext& bctx) {
            const Array& gout = *bctx.output_grad();
            const Array& out = bctx.GetRetainedOutput(out_tok);
            bctx.input_grad() = gout / (2 * out);
        });
    }
    bb.Finalize();

    return out;
}

Array Tanh(const Array& x) {
    Dtype dtype = GetMathResultDtype(x.dtype());
    Array out = Empty(x.shape(), dtype, x.device());

    {
        NoBackpropModeScope scope{};
        x.device().Tanh(x, out);
    }

    BackwardBuilder bb{"tanh", x, out};
    if (BackwardBuilder::Target bt = bb.CreateTarget(0)) {
        bt.Define([out_tok = bb.RetainOutput(0)](BackwardContext& bctx) {
            const Array& gout = *bctx.output_grad();
            const Array& out = bctx.GetRetainedOutput(out_tok);
            bctx.input_grad() = gout * (1 - out * out);
        });
    }
    bb.Finalize();

    return out;
}

Array Sin(const Array& x) {
    Dtype dtype = GetMathResultDtype(x.dtype());
    Array out = Empty(x.shape(), dtype, x.device());

    {
        NoBackpropModeScope scope{};
        x.device().Sin(x, out);
    }

    BackwardBuilder bb{"sin", x, out};
    if (BackwardBuilder::Target bt = bb.CreateTarget(0)) {
        bt.Define([inp_tok = bb.RetainInput(0)](BackwardContext& bctx) {
            const Array& gout = *bctx.output_grad();
            const Array& inp = bctx.GetRetainedInput(inp_tok);
            bctx.input_grad() = gout * Cos(inp);
        });
    }
    bb.Finalize();

    return out;
}

Array Cos(const Array& x) {
    Dtype dtype = GetMathResultDtype(x.dtype());
    Array out = Empty(x.shape(), dtype, x.device());

    {
        NoBackpropModeScope scope{};
        x.device().Cos(x, out);
    }

    BackwardBuilder bb{"cos", x, out};
    if (BackwardBuilder::Target bt = bb.CreateTarget(0)) {
        bt.Define([inp_tok = bb.RetainInput(0)](BackwardContext& bctx) {
            const Array& gout = *bctx.output_grad();
            const Array& inp = bctx.GetRetainedInput(inp_tok);
            bctx.input_grad() = gout * -Sin(inp);
        });
    }
    bb.Finalize();

    return out;
}

<<<<<<< HEAD
Array Absolute(const Array& x) {
    Dtype dtype = GetMathResultDtype(x.dtype());
    Array out = Empty(x.shape(), dtype, x.device());

    Array x_flip_1 = IfGreaterElse(x, 0, 0, -x);
    Array x_flip_2 = IfLessElse(x, 0, 0, x);

    return x_flip_1 + x_flip_2;
=======
Array Tan(const Array& x) {
    Dtype dtype = GetMathResultDtype(x.dtype());
    Array out = Empty(x.shape(), dtype, x.device());

    {
        NoBackpropModeScope scope{};
        x.device().Tan(x, out);
    }

    BackwardBuilder bb{"tan", x, out};
    if (BackwardBuilder::Target bt = bb.CreateTarget(0)) {
        bt.Define([inp_tok = bb.RetainInput(0)](BackwardContext& bctx) {
            const Array& gout = *bctx.output_grad();
            const Array& inp = bctx.GetRetainedInput(inp_tok);
            const Array& out = Cos(inp);
            bctx.input_grad() = gout / (out * out);
        });
    }
    bb.Finalize();

    return out;
}

Array Arcsin(const Array& x) {
    Dtype dtype = GetMathResultDtype(x.dtype());
    Array out = Empty(x.shape(), dtype, x.device());

    {
        NoBackpropModeScope scope{};
        x.device().Arcsin(x, out);
    }

    BackwardBuilder bb{"arcsin", x, out};
    if (BackwardBuilder::Target bt = bb.CreateTarget(0)) {
        bt.Define([inp_tok = bb.RetainInput(0)](BackwardContext& bctx) {
            const Array& gout = *bctx.output_grad();
            const Array& inp = bctx.GetRetainedInput(inp_tok);
            bctx.input_grad() = gout / (Sqrt(1 - inp * inp));
        });
    }
    bb.Finalize();

    return out;
}

Array Arccos(const Array& x) {
    Dtype dtype = GetMathResultDtype(x.dtype());
    Array out = Empty(x.shape(), dtype, x.device());

    {
        NoBackpropModeScope scope{};
        x.device().Arccos(x, out);
    }

    BackwardBuilder bb{"arccos", x, out};
    if (BackwardBuilder::Target bt = bb.CreateTarget(0)) {
        bt.Define([inp_tok = bb.RetainInput(0)](BackwardContext& bctx) {
            const Array& gout = *bctx.output_grad();
            const Array& inp = bctx.GetRetainedInput(inp_tok);
            bctx.input_grad() = -gout / (Sqrt(1 - inp * inp));
        });
    }
    bb.Finalize();

    return out;
}

Array Arctan(const Array& x) {
    Dtype dtype = GetMathResultDtype(x.dtype());
    Array out = Empty(x.shape(), dtype, x.device());

    {
        NoBackpropModeScope scope{};
        x.device().Arctan(x, out);
    }

    BackwardBuilder bb{"arctan", x, out};
    if (BackwardBuilder::Target bt = bb.CreateTarget(0)) {
        bt.Define([inp_tok = bb.RetainInput(0)](BackwardContext& bctx) {
            const Array& gout = *bctx.output_grad();
            const Array& inp = bctx.GetRetainedInput(inp_tok);
            bctx.input_grad() = gout / (1 + inp * inp);
        });
    }
    bb.Finalize();

    return out;
>>>>>>> 7c0545bf
}

Array IsNan(const Array& x) {
    Array out = Empty(x.shape(), Dtype::kBool, x.device());
    {
        NoBackpropModeScope scope{};
        x.device().IsNan(x, out);
    }
    return out;
}

Array IsInf(const Array& x) {
    Array out = Empty(x.shape(), Dtype::kBool, x.device());
    {
        NoBackpropModeScope scope{};
        x.device().IsInf(x, out);
    }
    return out;
}

}  // namespace chainerx<|MERGE_RESOLUTION|>--- conflicted
+++ resolved
@@ -770,7 +770,7 @@
     return out;
 }
 
-<<<<<<< HEAD
+
 Array Absolute(const Array& x) {
     Dtype dtype = GetMathResultDtype(x.dtype());
     Array out = Empty(x.shape(), dtype, x.device());
@@ -779,7 +779,8 @@
     Array x_flip_2 = IfLessElse(x, 0, 0, x);
 
     return x_flip_1 + x_flip_2;
-=======
+}
+
 Array Tan(const Array& x) {
     Dtype dtype = GetMathResultDtype(x.dtype());
     Array out = Empty(x.shape(), dtype, x.device());
@@ -867,7 +868,6 @@
     bb.Finalize();
 
     return out;
->>>>>>> 7c0545bf
 }
 
 Array IsNan(const Array& x) {
