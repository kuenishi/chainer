--- conflicted
+++ resolved
@@ -26,8 +26,6 @@
 inline bool IsInf(double value) { return std::isinf(value); }
 inline bool IsInf(float value) { return std::isinf(value); }
 
-<<<<<<< HEAD
-=======
 template <typename T>
 inline T Sign(T x) {
     return IsNan(x) ? x : static_cast<T>(static_cast<int>(T{0} < x) - static_cast<int>(x < T{0}));
@@ -38,16 +36,6 @@
     return IsNan(x) ? x : Float16{static_cast<int>(Float16{0} < x) - static_cast<int>(x < Float16{0})};
 }
 
-template <typename T>
-inline T Arctan2(T x1, T x2) {
-    return std::atan2(x1, x2);
-}
-template <>
-inline chainerx::Float16 Arctan2<chainerx::Float16>(chainerx::Float16 x1, chainerx::Float16 x2) {
-    return chainerx::Float16{std::atan2(static_cast<float>(x1), static_cast<float>(x2))};
-}
-
->>>>>>> fc97d355
 #define CHAINERX_DEFINE_NATIVE_FLOAT16_FALLBACK_UNARY(name, func)           \
     template <typename T>                                                   \
     inline T name(T x) {                                                    \
