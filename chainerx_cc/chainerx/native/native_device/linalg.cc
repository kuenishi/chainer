#include "chainerx/native/native_device.h"

#include <cmath>
#include <cstdint>
#include <type_traits>

#include "chainerx/array.h"
#include "chainerx/backend.h"
#include "chainerx/device.h"
#include "chainerx/dtype.h"
#include "chainerx/indexable_array.h"
#include "chainerx/kernels/creation.h"
#include "chainerx/kernels/linalg.h"
#include "chainerx/macro.h"
#include "chainerx/native/data_type.h"
#include "chainerx/native/elementwise.h"
#include "chainerx/native/kernel_regist.h"
#include "chainerx/routines/arithmetic.h"
#include "chainerx/routines/creation.h"
#include "chainerx/routines/indexing.h"
#include "chainerx/routines/linalg.h"
#include "chainerx/shape.h"

#if CHAINERX_ENABLE_LAPACK
extern "C" {
// gesv
void dgesv_(int* n, int* nrhs, double* a, int* lda, int* ipiv, double* b, int* ldb, int* info);
void sgesv_(int* n, int* nrhs, float* a, int* lda, int* ipiv, float* b, int* ldb, int* info);

// getrf
void dgetrf_(int* m, int* n, double* a, int* lda, int* ipiv, int* info);
void sgetrf_(int* m, int* n, float* a, int* lda, int* ipiv, int* info);

// getri
void dgetri_(int* n, double* a, int* lda, int* ipiv, double* work, int* lwork, int* info);
void sgetri_(int* n, float* a, int* lda, int* ipiv, float* work, int* lwork, int* info);

// gesdd
void dgesdd_(
        char* jobz,
        int* m,
        int* n,
        double* a,
        int* lda,
        double* s,
        double* u,
        int* ldu,
        double* vt,
        int* ldvt,
        double* work,
        int* lwork,
        int* iwork,
        int* info);

void sgesdd_(
        char* jobz,
        int* m,
        int* n,
        float* a,
        int* lda,
        float* s,
        float* u,
        int* ldu,
        float* vt,
        int* ldvt,
        float* work,
        int* lwork,
        int* iwork,
        int* info);

<<<<<<< HEAD
// potrf
void dpotrf_(char* uplo, int* n, double* a, int* lda, int* info);
void spotrf_(char* uplo, int* n, float* a, int* lda, int* info);
=======
// geqrf
void dgeqrf_(int* m, int* n, double* a, int* lda, double* tau, double* work, int* lwork, int* info);
void sgeqrf_(int* m, int* n, float* a, int* lda, float* tau, float* work, int* lwork, int* info);

// orgqr
void dorgqr_(int* m, int* n, int* k, double* a, int* lda, double* tau, double* work, int* lwork, int* info);
void sorgqr_(int* m, int* n, int* k, float* a, int* lda, float* tau, float* work, int* lwork, int* info);
>>>>>>> 7140c503
}
#endif  // CHAINERX_ENABLE_LAPACK

namespace chainerx {

namespace internal {
CHAINERX_REGISTER_BUILTIN_KEY_KERNEL(Dot)
CHAINERX_REGISTER_BUILTIN_KEY_KERNEL(Solve)
CHAINERX_REGISTER_BUILTIN_KEY_KERNEL(Inverse)
CHAINERX_REGISTER_BUILTIN_KEY_KERNEL(Svd)
CHAINERX_REGISTER_BUILTIN_KEY_KERNEL(Qr)
}  // namespace internal

namespace native {
namespace {

template <typename T>
void Gesv(int /*n*/, int /*nrhs*/, T* /*a*/, int /*lda*/, int* /*ipiv*/, T* /*b*/, int /*ldb*/, int* /*info*/) {
    throw DtypeError{"Only Arrays of float or double type are supported by gesv (Solve)"};
}

template <typename T>
void Getrf(int /*m*/, int /*n*/, T* /*a*/, int /*lda*/, int* /*ipiv*/, int* /*info*/) {
    throw DtypeError{"Only Arrays of float or double type are supported by getri (LU)"};
}

template <typename T>
void Getri(int /*n*/, T* /*a*/, int /*lda*/, int* /*ipiv*/, T* /*work*/, int /*lwork*/, int* /*info*/) {
    throw DtypeError{"Only Arrays of float or double type are supported by getri (Inverse LU)"};
}

template <typename T>
void Gesdd(
        char /*jobz*/,
        int /*m*/,
        int /*n*/,
        T* /*a*/,
        int /*lda*/,
        T* /*s*/,
        T* /*u*/,
        int /*ldu*/,
        T* /*vt*/,
        int /*ldvt*/,
        T* /*work*/,
        int /*lwork*/,
        int* /*iwork*/,
        int* /*info*/) {
    throw DtypeError{"Only Arrays of float or double type are supported by gesdd (SVD)"};
}

template <typename T>
<<<<<<< HEAD
void Potrf(char /*uplo*/, int /*n*/, T* /*a*/, int /*lda*/, int* /*info*/) {
    throw DtypeError{"Only Arrays of float or double type are supported by potrf (Cholesky)"};
=======
void Geqrf(int /*m*/, int /*n*/, T* /*a*/, int /*lda*/, T* /*tau*/, T* /*work*/, int /*lwork*/, int* /*info*/) {
    throw DtypeError{"Only Arrays of float or double type are supported by geqrf (QR)"};
}

template <typename T>
void Orgqr(int /*m*/, int /*n*/, int /*k*/, T* /*a*/, int /*lda*/, T* /*tau*/, T* /*work*/, int /*lwork*/, int* /*info*/) {
    throw DtypeError{"Only Arrays of float or double type are supported by orgqr (QR)"};
>>>>>>> 7140c503
}

#if CHAINERX_ENABLE_LAPACK
template <>
void Gesv<double>(int n, int nrhs, double* a, int lda, int* ipiv, double* b, int ldb, int* info) {
    dgesv_(&n, &nrhs, a, &lda, ipiv, b, &ldb, info);
}

template <>
void Gesv<float>(int n, int nrhs, float* a, int lda, int* ipiv, float* b, int ldb, int* info) {
    sgesv_(&n, &nrhs, a, &lda, ipiv, b, &ldb, info);
}

template <>
void Getrf<double>(int m, int n, double* a, int lda, int* ipiv, int* info) {
    dgetrf_(&m, &n, a, &lda, ipiv, info);
}

template <>
void Getrf<float>(int m, int n, float* a, int lda, int* ipiv, int* info) {
    sgetrf_(&m, &n, a, &lda, ipiv, info);
}

template <>
void Getri<double>(int n, double* a, int lda, int* ipiv, double* work, int lwork, int* info) {
    dgetri_(&n, a, &lda, ipiv, work, &lwork, info);
}

template <>
void Getri<float>(int n, float* a, int lda, int* ipiv, float* work, int lwork, int* info) {
    sgetri_(&n, a, &lda, ipiv, work, &lwork, info);
}

template <>
void Gesdd<double>(
        char jobz,
        int m,
        int n,
        double* a,
        int lda,
        double* s,
        double* u,
        int ldu,
        double* vt,
        int ldvt,
        double* work,
        int lwork,
        int* iwork,
        int* info) {
    dgesdd_(&jobz, &m, &n, a, &lda, s, u, &ldu, vt, &ldvt, work, &lwork, iwork, info);
}

template <>
void Gesdd<float>(
        char jobz,
        int m,
        int n,
        float* a,
        int lda,
        float* s,
        float* u,
        int ldu,
        float* vt,
        int ldvt,
        float* work,
        int lwork,
        int* iwork,
        int* info) {
    sgesdd_(&jobz, &m, &n, a, &lda, s, u, &ldu, vt, &ldvt, work, &lwork, iwork, info);
}

template <>
<<<<<<< HEAD
void Potrf<double>(char uplo, int n, double* a, int lda, int* info) {
    dpotrf_(&uplo, &n, a, &lda, info);
}

template <>
void Potrf<float>(char uplo, int n, float* a, int lda, int* info) {
    spotrf_(&uplo, &n, a, &lda, info);
=======
void Geqrf<double>(int m, int n, double* a, int lda, double* tau, double* work, int lwork, int* info) {
    dgeqrf_(&m, &n, a, &lda, tau, work, &lwork, info);
}

template <>
void Geqrf<float>(int m, int n, float* a, int lda, float* tau, float* work, int lwork, int* info) {
    sgeqrf_(&m, &n, a, &lda, tau, work, &lwork, info);
}

template <>
void Orgqr<double>(int m, int n, int k, double* a, int lda, double* tau, double* work, int lwork, int* info) {
    dorgqr_(&m, &n, &k, a, &lda, tau, work, &lwork, info);
}

template <>
void Orgqr<float>(int m, int n, int k, float* a, int lda, float* tau, float* work, int lwork, int* info) {
    sorgqr_(&m, &n, &k, a, &lda, tau, work, &lwork, info);
>>>>>>> 7140c503
}
#endif  // CHAINERX_ENABLE_LAPACK

template <typename T>
void SolveImpl(const Array& a, const Array& b, const Array& out) {
    Device& device = a.device();
    Dtype dtype = a.dtype();

    Array lu_matrix = Empty(a.shape(), dtype, device);
    device.backend().CallKernel<CopyKernel>(a.Transpose(), lu_matrix);
    auto lu_ptr = static_cast<T*>(internal::GetRawOffsetData(lu_matrix));

    int64_t n = a.shape()[0];
    int64_t nrhs = 1;
    if (b.ndim() == 2) {
        nrhs = b.shape()[1];
    }

    Array ipiv = Empty(Shape{n}, Dtype::kInt32, device);
    auto ipiv_ptr = static_cast<int*>(internal::GetRawOffsetData(ipiv));

    Array out_transposed = b.Transpose().Copy();
    auto out_ptr = static_cast<T*>(internal::GetRawOffsetData(out_transposed));

    int info;
    Gesv(n, nrhs, lu_ptr, n, ipiv_ptr, out_ptr, n, &info);

    if (info != 0) {
        throw ChainerxError{"Unsuccessful gesv (Solve) execution. Info = ", info};
    }

    device.backend().CallKernel<CopyKernel>(out_transposed.Transpose(), out);
}

template <typename T>
void InverseImpl(const Array& a, const Array& out) {
    Device& device = a.device();
    Dtype dtype = a.dtype();

    device.backend().CallKernel<CopyKernel>(a, out);
    auto out_ptr = static_cast<T*>(internal::GetRawOffsetData(out));

    int64_t n = a.shape()[0];

    Array ipiv = Empty(Shape{n}, Dtype::kInt32, device);
    auto ipiv_ptr = static_cast<int*>(internal::GetRawOffsetData(ipiv));

    int info;
    Getrf(n, n, out_ptr, n, ipiv_ptr, &info);
    if (info != 0) {
        throw ChainerxError{"Unsuccessful getrf (LU) execution. Info = ", info};
    }

    int buffersize = -1;
    T work_size;
    Getri(n, out_ptr, n, ipiv_ptr, &work_size, buffersize, &info);
    buffersize = static_cast<int>(work_size);
    Array work = Empty(Shape{buffersize}, dtype, device);
    auto work_ptr = static_cast<T*>(internal::GetRawOffsetData(work));

    Getri(n, out_ptr, n, ipiv_ptr, work_ptr, buffersize, &info);
    if (info != 0) {
        throw ChainerxError{"Unsuccessful getri (Inverse LU) execution. Info = ", info};
    }
}

template <typename T>
void QrImpl(const Array& a, const Array& q, const Array& r, const Array& tau, QrMode mode) {
    Device& device = a.device();
    Dtype dtype = a.dtype();

    int64_t m = a.shape()[0];
    int64_t n = a.shape()[1];
    int64_t k = std::min(m, n);
    int64_t lda = std::max(int64_t{1}, m);

    Array r_temp = a.Transpose().Copy();  // QR decomposition is done in-place

    auto r_ptr = static_cast<T*>(internal::GetRawOffsetData(r_temp));
    auto tau_ptr = static_cast<T*>(internal::GetRawOffsetData(tau));

    int info;
    int64_t buffersize_geqrf = -1;
    T work_query_geqrf;
    Geqrf(m, n, r_ptr, lda, tau_ptr, &work_query_geqrf, buffersize_geqrf, &info);
    buffersize_geqrf = static_cast<int64_t>(work_query_geqrf);
    buffersize_geqrf = std::max({int64_t{1}, n, buffersize_geqrf});  // buffersize >= n >= 1

    Array work = Empty(Shape{buffersize_geqrf}, dtype, device);
    auto work_ptr = static_cast<T*>(internal::GetRawOffsetData(work));

    Geqrf(m, n, r_ptr, lda, tau_ptr, work_ptr, buffersize_geqrf, &info);

    if (info != 0) {
        throw ChainerxError{"Unsuccessful geqrf (QR) execution. Info = ", info};
    }

    if (mode == QrMode::kR) {
        r_temp = r_temp.At(std::vector<ArrayIndex>{Slice{}, Slice{0, k}}).Transpose();  // R = R[:, 0:k].T
        r_temp = Triu(r_temp, 0);
        device.backend().CallKernel<CopyKernel>(r_temp, r);
        return;
    }

    if (mode == QrMode::kRaw) {
        device.backend().CallKernel<CopyKernel>(r_temp, r);
        return;
    }

    int64_t mc;
    Shape q_shape{0};
    if (mode == QrMode::kComplete && m > n) {
        mc = m;
        q_shape = Shape{m, m};
    } else {
        mc = k;
        q_shape = Shape{n, m};
    }
    Array q_temp = Empty(q_shape, dtype, device);

    device.backend().CallKernel<CopyKernel>(r_temp, q_temp.At(std::vector<ArrayIndex>{Slice{0, n}, Slice{}}));  // Q[0:n, :] = R
    auto q_ptr = static_cast<T*>(internal::GetRawOffsetData(q_temp));

    int buffersize_orgqr = -1;
    T work_query_orgqr;
    Orgqr(m, mc, k, q_ptr, lda, tau_ptr, &work_query_orgqr, buffersize_orgqr, &info);
    buffersize_orgqr = static_cast<int>(work_query_orgqr);

    Array work_orgqr = Empty(Shape{buffersize_orgqr}, dtype, device);
    auto work_orgqr_ptr = static_cast<T*>(internal::GetRawOffsetData(work_orgqr));

    Orgqr(m, mc, k, q_ptr, lda, tau_ptr, work_orgqr_ptr, buffersize_orgqr, &info);

    if (info != 0) {
        throw ChainerxError{"Unsuccessful orgqr (QR) execution. Info = ", info};
    }

    q_temp = q_temp.At(std::vector<ArrayIndex>{Slice{0, mc}, Slice{}}).Transpose();  // Q = Q[0:mc, :].T
    r_temp = r_temp.At(std::vector<ArrayIndex>{Slice{}, Slice{0, mc}}).Transpose();  // R = R[:, 0:mc].T
    r_temp = Triu(r_temp, 0);

    device.backend().CallKernel<CopyKernel>(q_temp, q);
    device.backend().CallKernel<CopyKernel>(r_temp, r);
}

}  // namespace

class NativeSolveKernel : public SolveKernel {
public:
    void Call(const Array& a, const Array& b, const Array& out) override {
#if CHAINERX_ENABLE_LAPACK
        CHAINERX_ASSERT(a.ndim() == 2);
        CHAINERX_ASSERT(a.shape()[0] == a.shape()[1]);

        VisitFloatingPointDtype(out.dtype(), [&](auto pt) {
            using T = typename decltype(pt)::type;
            SolveImpl<T>(a.dtype() == out.dtype() ? a : a.AsType(out.dtype()), b.dtype() == out.dtype() ? b : b.AsType(out.dtype()), out);
        });
#else  // CHAINERX_ENABLE_LAPACK
        (void)a;  // unused
        (void)b;  // unused
        (void)out;  // unused
        throw ChainerxError{"LAPACK is not linked to ChainerX."};
#endif  // CHAINERX_ENABLE_LAPACK
    }
};

CHAINERX_NATIVE_REGISTER_KERNEL(SolveKernel, NativeSolveKernel);

class NativeInverseKernel : public InverseKernel {
public:
    void Call(const Array& a, const Array& out) override {
#if CHAINERX_ENABLE_LAPACK

        CHAINERX_ASSERT(a.ndim() == 2);
        CHAINERX_ASSERT(a.shape()[0] == a.shape()[1]);

        VisitFloatingPointDtype(a.dtype(), [&](auto pt) {
            using T = typename decltype(pt)::type;
            InverseImpl<T>(a, out);
        });
#else  // CHAINERX_ENABLE_LAPACK
        (void)a;  // unused
        (void)out;  // unused
        throw ChainerxError{"LAPACK is not linked to ChainerX."};
#endif  // CHAINERX_ENABLE_LAPACK
    }
};

CHAINERX_NATIVE_REGISTER_KERNEL(InverseKernel, NativeInverseKernel);

class NativeSvdKernel : public SvdKernel {
public:
    void Call(const Array& a, const Array& u, const Array& s, const Array& vt, bool full_matrices) override {
#if CHAINERX_ENABLE_LAPACK
        Device& device = a.device();
        Dtype dtype = a.dtype();

        CHAINERX_ASSERT(a.ndim() == 2);

        bool compute_uv = u.shape()[0] != 0 && vt.shape()[0] != 0;

        // LAPACK assumes arrays are in column-major order.
        // In order to avoid transposing the input matrix, matrix dimensions are swapped.
        // Since the input is assumed to be transposed, it is necessary to
        // swap the pointers to u and vt matrices when calling Gesdd.
        int64_t n = a.shape()[0];
        int64_t m = a.shape()[1];
        int64_t k = std::min(m, n);
        int64_t ldu = m;
        int64_t ldvt = full_matrices ? n : k;

        Array x = EmptyLike(a, device);
        device.backend().CallKernel<CopyKernel>(a, x);

        auto svd_impl = [&](auto pt) {
            using T = typename decltype(pt)::type;

            auto x_ptr = static_cast<T*>(internal::GetRawOffsetData(x));
            auto s_ptr = static_cast<T*>(internal::GetRawOffsetData(s));
            auto u_ptr = static_cast<T*>(internal::GetRawOffsetData(u));
            auto vt_ptr = static_cast<T*>(internal::GetRawOffsetData(vt));

            char job;
            if (compute_uv) {
                job = full_matrices ? 'A' : 'S';
            } else {
                job = 'N';
            }

            Array iwork = Empty(Shape{8 * k}, Dtype::kInt64, device);
            auto iwork_ptr = static_cast<int*>(internal::GetRawOffsetData(iwork));

            int info;
            int buffersize = -1;
            T work_size;
            // When calling Gesdd pointers to u and vt are swapped instead of transposing the input matrix.
            Gesdd(job, m, n, x_ptr, m, s_ptr, vt_ptr, ldu, u_ptr, ldvt, &work_size, buffersize, iwork_ptr, &info);
            buffersize = static_cast<int>(work_size);

            Array work = Empty(Shape{buffersize}, dtype, device);
            auto work_ptr = static_cast<T*>(internal::GetRawOffsetData(work));

            Gesdd(job, m, n, x_ptr, m, s_ptr, vt_ptr, ldu, u_ptr, ldvt, work_ptr, buffersize, iwork_ptr, &info);

            if (info != 0) {
                throw ChainerxError{"Unsuccessful gesdd (SVD) execution. Info = ", info};
            }
        };

        VisitFloatingPointDtype(dtype, svd_impl);
#else  // CHAINERX_LAPACK_AVAILABLE
        (void)a;  // unused
        (void)u;  // unused
        (void)s;  // unused
        (void)vt;  // unused
        (void)full_matrices;  // unused
        throw ChainerxError{"LAPACK is not linked to ChainerX."};
#endif  // CHAINERX_LAPACK_AVAILABLE
    }
};

CHAINERX_NATIVE_REGISTER_KERNEL(SvdKernel, NativeSvdKernel);

<<<<<<< HEAD
class NativeCholeskyKernel : public CholeskyKernel {
public:
    void Call(const Array& a, const Array& out) override {
#if CHAINERX_ENABLE_LAPACK
        Device& device = a.device();
        device.CheckDevicesCompatible(a, out);

        CHAINERX_ASSERT(a.ndim() == 2);
        CHAINERX_ASSERT(out.ndim() == 2);
        CHAINERX_ASSERT(a.shape()[0] == a.shape()[1]);
        CHAINERX_ASSERT(out.IsContiguous());
        CHAINERX_ASSERT(a.dtype() == out.dtype());

        // potrf (cholesky) stores result in-place, therefore copy ``a`` to ``out`` and then pass ``out`` to the routine
        device.backend().CallKernel<CopyKernel>(Tril(a, 0), out);

        auto cholesky_impl = [&](auto pt) {
            using T = typename decltype(pt)::type;

            // Note that LAPACK uses Fortran order.
            // To compute a lower triangular matrix L = cholesky(A), we use LAPACK to compute an upper triangular matrix U = cholesky(A).
            char uplo = 'U';

            auto out_ptr = static_cast<T*>(internal::GetRawOffsetData(out));
            int64_t n = a.shape()[0];

            int info;
            Potrf<T>(uplo, n, out_ptr, std::max(int64_t{1}, n), &info);

            if (info != 0) {
                throw ChainerxError{"Unsuccessful potrf (Cholesky) execution. Info = ", info};
            }
        };

        VisitFloatingPointDtype(a.dtype(), cholesky_impl);
#else  // CHAINERX_LAPACK_AVAILABLE
        (void)a;  // unused
        (void)out;  // unused
        throw ChainerxError{"LAPACK is not linked to ChainerX."};
#endif  // CHAINERX_LAPACK_AVAILABLE
    }
};

CHAINERX_NATIVE_REGISTER_KERNEL(CholeskyKernel, NativeCholeskyKernel);
=======
class NativeQrKernel : public QrKernel {
public:
    void Call(const Array& a, const Array& q, const Array& r, const Array& tau, QrMode mode) override {
#if CHAINERX_ENABLE_LAPACK
        CHAINERX_ASSERT(a.ndim() == 2);

        VisitFloatingPointDtype(a.dtype(), [&](auto pt) {
            using T = typename decltype(pt)::type;
            QrImpl<T>(a, q, r, tau, mode);
        });
#else  // CHAINERX_ENABLE_LAPACK
        (void)a;  // unused
        (void)q;  // unused
        (void)r;  // unused
        (void)tau;  // unused
        (void)mode;  // unused
        throw ChainerxError{"LAPACK is not linked to ChainerX."};
#endif  // CHAINERX_ENABLE_LAPACK
    }
};

CHAINERX_NATIVE_REGISTER_KERNEL(QrKernel, NativeQrKernel);
>>>>>>> 7140c503

}  // namespace native
}  // namespace chainerx<|MERGE_RESOLUTION|>--- conflicted
+++ resolved
@@ -68,19 +68,17 @@
         int* iwork,
         int* info);
 
-<<<<<<< HEAD
+// geqrf
+void dgeqrf_(int* m, int* n, double* a, int* lda, double* tau, double* work, int* lwork, int* info);
+void sgeqrf_(int* m, int* n, float* a, int* lda, float* tau, float* work, int* lwork, int* info);
+
+// orgqr
+void dorgqr_(int* m, int* n, int* k, double* a, int* lda, double* tau, double* work, int* lwork, int* info);
+void sorgqr_(int* m, int* n, int* k, float* a, int* lda, float* tau, float* work, int* lwork, int* info);
+
 // potrf
 void dpotrf_(char* uplo, int* n, double* a, int* lda, int* info);
 void spotrf_(char* uplo, int* n, float* a, int* lda, int* info);
-=======
-// geqrf
-void dgeqrf_(int* m, int* n, double* a, int* lda, double* tau, double* work, int* lwork, int* info);
-void sgeqrf_(int* m, int* n, float* a, int* lda, float* tau, float* work, int* lwork, int* info);
-
-// orgqr
-void dorgqr_(int* m, int* n, int* k, double* a, int* lda, double* tau, double* work, int* lwork, int* info);
-void sorgqr_(int* m, int* n, int* k, float* a, int* lda, float* tau, float* work, int* lwork, int* info);
->>>>>>> 7140c503
 }
 #endif  // CHAINERX_ENABLE_LAPACK
 
@@ -92,6 +90,7 @@
 CHAINERX_REGISTER_BUILTIN_KEY_KERNEL(Inverse)
 CHAINERX_REGISTER_BUILTIN_KEY_KERNEL(Svd)
 CHAINERX_REGISTER_BUILTIN_KEY_KERNEL(Qr)
+CHAINERX_REGISTER_BUILTIN_KEY_KERNEL(Cholesky)
 }  // namespace internal
 
 namespace native {
@@ -132,18 +131,18 @@
 }
 
 template <typename T>
-<<<<<<< HEAD
+void Geqrf(int /*m*/, int /*n*/, T* /*a*/, int /*lda*/, T* /*tau*/, T* /*work*/, int /*lwork*/, int* /*info*/) {
+    throw DtypeError{"Only Arrays of float or double type are supported by geqrf (QR)"};
+}
+
+template <typename T>
+void Orgqr(int /*m*/, int /*n*/, int /*k*/, T* /*a*/, int /*lda*/, T* /*tau*/, T* /*work*/, int /*lwork*/, int* /*info*/) {
+    throw DtypeError{"Only Arrays of float or double type are supported by orgqr (QR)"};
+}
+
+template <typename T>
 void Potrf(char /*uplo*/, int /*n*/, T* /*a*/, int /*lda*/, int* /*info*/) {
     throw DtypeError{"Only Arrays of float or double type are supported by potrf (Cholesky)"};
-=======
-void Geqrf(int /*m*/, int /*n*/, T* /*a*/, int /*lda*/, T* /*tau*/, T* /*work*/, int /*lwork*/, int* /*info*/) {
-    throw DtypeError{"Only Arrays of float or double type are supported by geqrf (QR)"};
-}
-
-template <typename T>
-void Orgqr(int /*m*/, int /*n*/, int /*k*/, T* /*a*/, int /*lda*/, T* /*tau*/, T* /*work*/, int /*lwork*/, int* /*info*/) {
-    throw DtypeError{"Only Arrays of float or double type are supported by orgqr (QR)"};
->>>>>>> 7140c503
 }
 
 #if CHAINERX_ENABLE_LAPACK
@@ -216,7 +215,26 @@
 }
 
 template <>
-<<<<<<< HEAD
+void Geqrf<double>(int m, int n, double* a, int lda, double* tau, double* work, int lwork, int* info) {
+    dgeqrf_(&m, &n, a, &lda, tau, work, &lwork, info);
+}
+
+template <>
+void Geqrf<float>(int m, int n, float* a, int lda, float* tau, float* work, int lwork, int* info) {
+    sgeqrf_(&m, &n, a, &lda, tau, work, &lwork, info);
+}
+
+template <>
+void Orgqr<double>(int m, int n, int k, double* a, int lda, double* tau, double* work, int lwork, int* info) {
+    dorgqr_(&m, &n, &k, a, &lda, tau, work, &lwork, info);
+}
+
+template <>
+void Orgqr<float>(int m, int n, int k, float* a, int lda, float* tau, float* work, int lwork, int* info) {
+    sorgqr_(&m, &n, &k, a, &lda, tau, work, &lwork, info);
+}
+
+template <>
 void Potrf<double>(char uplo, int n, double* a, int lda, int* info) {
     dpotrf_(&uplo, &n, a, &lda, info);
 }
@@ -224,25 +242,6 @@
 template <>
 void Potrf<float>(char uplo, int n, float* a, int lda, int* info) {
     spotrf_(&uplo, &n, a, &lda, info);
-=======
-void Geqrf<double>(int m, int n, double* a, int lda, double* tau, double* work, int lwork, int* info) {
-    dgeqrf_(&m, &n, a, &lda, tau, work, &lwork, info);
-}
-
-template <>
-void Geqrf<float>(int m, int n, float* a, int lda, float* tau, float* work, int lwork, int* info) {
-    sgeqrf_(&m, &n, a, &lda, tau, work, &lwork, info);
-}
-
-template <>
-void Orgqr<double>(int m, int n, int k, double* a, int lda, double* tau, double* work, int lwork, int* info) {
-    dorgqr_(&m, &n, &k, a, &lda, tau, work, &lwork, info);
-}
-
-template <>
-void Orgqr<float>(int m, int n, int k, float* a, int lda, float* tau, float* work, int lwork, int* info) {
-    sorgqr_(&m, &n, &k, a, &lda, tau, work, &lwork, info);
->>>>>>> 7140c503
 }
 #endif  // CHAINERX_ENABLE_LAPACK
 
@@ -507,52 +506,6 @@
 
 CHAINERX_NATIVE_REGISTER_KERNEL(SvdKernel, NativeSvdKernel);
 
-<<<<<<< HEAD
-class NativeCholeskyKernel : public CholeskyKernel {
-public:
-    void Call(const Array& a, const Array& out) override {
-#if CHAINERX_ENABLE_LAPACK
-        Device& device = a.device();
-        device.CheckDevicesCompatible(a, out);
-
-        CHAINERX_ASSERT(a.ndim() == 2);
-        CHAINERX_ASSERT(out.ndim() == 2);
-        CHAINERX_ASSERT(a.shape()[0] == a.shape()[1]);
-        CHAINERX_ASSERT(out.IsContiguous());
-        CHAINERX_ASSERT(a.dtype() == out.dtype());
-
-        // potrf (cholesky) stores result in-place, therefore copy ``a`` to ``out`` and then pass ``out`` to the routine
-        device.backend().CallKernel<CopyKernel>(Tril(a, 0), out);
-
-        auto cholesky_impl = [&](auto pt) {
-            using T = typename decltype(pt)::type;
-
-            // Note that LAPACK uses Fortran order.
-            // To compute a lower triangular matrix L = cholesky(A), we use LAPACK to compute an upper triangular matrix U = cholesky(A).
-            char uplo = 'U';
-
-            auto out_ptr = static_cast<T*>(internal::GetRawOffsetData(out));
-            int64_t n = a.shape()[0];
-
-            int info;
-            Potrf<T>(uplo, n, out_ptr, std::max(int64_t{1}, n), &info);
-
-            if (info != 0) {
-                throw ChainerxError{"Unsuccessful potrf (Cholesky) execution. Info = ", info};
-            }
-        };
-
-        VisitFloatingPointDtype(a.dtype(), cholesky_impl);
-#else  // CHAINERX_LAPACK_AVAILABLE
-        (void)a;  // unused
-        (void)out;  // unused
-        throw ChainerxError{"LAPACK is not linked to ChainerX."};
-#endif  // CHAINERX_LAPACK_AVAILABLE
-    }
-};
-
-CHAINERX_NATIVE_REGISTER_KERNEL(CholeskyKernel, NativeCholeskyKernel);
-=======
 class NativeQrKernel : public QrKernel {
 public:
     void Call(const Array& a, const Array& q, const Array& r, const Array& tau, QrMode mode) override {
@@ -575,7 +528,51 @@
 };
 
 CHAINERX_NATIVE_REGISTER_KERNEL(QrKernel, NativeQrKernel);
->>>>>>> 7140c503
+
+class NativeCholeskyKernel : public CholeskyKernel {
+public:
+    void Call(const Array& a, const Array& out) override {
+#if CHAINERX_ENABLE_LAPACK
+        Device& device = a.device();
+        device.CheckDevicesCompatible(a, out);
+
+        CHAINERX_ASSERT(a.ndim() == 2);
+        CHAINERX_ASSERT(out.ndim() == 2);
+        CHAINERX_ASSERT(a.shape()[0] == a.shape()[1]);
+        CHAINERX_ASSERT(out.IsContiguous());
+        CHAINERX_ASSERT(a.dtype() == out.dtype());
+
+        // potrf (cholesky) stores result in-place, therefore copy ``a`` to ``out`` and then pass ``out`` to the routine
+        device.backend().CallKernel<CopyKernel>(Tril(a, 0), out);
+
+        auto cholesky_impl = [&](auto pt) {
+            using T = typename decltype(pt)::type;
+
+            // Note that LAPACK uses Fortran order.
+            // To compute a lower triangular matrix L = cholesky(A), we use LAPACK to compute an upper triangular matrix U = cholesky(A).
+            char uplo = 'U';
+
+            auto out_ptr = static_cast<T*>(internal::GetRawOffsetData(out));
+            int64_t n = a.shape()[0];
+
+            int info;
+            Potrf<T>(uplo, n, out_ptr, std::max(int64_t{1}, n), &info);
+
+            if (info != 0) {
+                throw ChainerxError{"Unsuccessful potrf (Cholesky) execution. Info = ", info};
+            }
+        };
+
+        VisitFloatingPointDtype(a.dtype(), cholesky_impl);
+#else  // CHAINERX_LAPACK_AVAILABLE
+        (void)a;  // unused
+        (void)out;  // unused
+        throw ChainerxError{"LAPACK is not linked to ChainerX."};
+#endif  // CHAINERX_LAPACK_AVAILABLE
+    }
+};
+
+CHAINERX_NATIVE_REGISTER_KERNEL(CholeskyKernel, NativeCholeskyKernel);
 
 }  // namespace native
 }  // namespace chainerx