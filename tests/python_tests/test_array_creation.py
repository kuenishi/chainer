import functools
from io import StringIO
import math
import operator
import tempfile

import numpy
import pytest

import xchainer
import xchainer.testing


_shapes = [
    (),
    (0,),
    (1,),
    (2, 3),
    (1, 1, 1),
    (2, 0, 3),
]


@pytest.fixture(params=_shapes)
def shape(request):
    return request.param


def _total_size(shape):
    return functools.reduce(operator.mul, shape, 1)


def _check_device(a, device=None):
    if device is None:
        device = xchainer.get_default_device()
    elif isinstance(device, str):
        device = xchainer.get_device(device)
    assert a.device is device


def _create_dummy_ndarray(xp, shape, dtype, device=None):
    if xchainer.dtype(dtype).name in xchainer.testing.unsigned_dtypes:
        start = 0
        stop = _total_size(shape)
    else:
        start = -1
        stop = _total_size(shape) - 1

    if xp is xchainer:
        return xp.arange(start=start, stop=stop, device=device).reshape(shape).astype(dtype)
    else:
        return xp.arange(start=start, stop=stop).reshape(shape).astype(dtype)


_array_params_nonfloat_list = [
    -2,
    1,
    -1.5,
    2.3,
    True,
    False,
    numpy.array(1),
]


_array_params_float_list = [
    float('inf'),
    float('nan'),
]


_array_params_list = _array_params_nonfloat_list + _array_params_float_list


def _array_params(list):
    return list + [
        list,
        [list, list],
        (list, list),
        tuple(list),
        (tuple(list), tuple(list)),
        [tuple(list), tuple(list)],
    ]


@xchainer.testing.numpy_xchainer_array_equal()
@pytest.mark.parametrize('obj', _array_params(_array_params_list))
@pytest.mark.parametrize_device(['native:0', 'cuda:0'])
def test_array_from_python_tuple_or_list(xp, obj, device):
    return xp.array(obj)


@xchainer.testing.numpy_xchainer_array_equal()
@pytest.mark.parametrize_device(['native:0', 'cuda:0'])
@pytest.mark.parametrize('obj', _array_params(_array_params_nonfloat_list))
@xchainer.testing.parametrize_dtype_specifier('dtype_spec', dtypes=xchainer.testing.nonfloat_dtypes, additional_args=(None,))
def test_array_from_python_tuple_or_list_with_nonfloat_dtype(xp, obj, dtype_spec, device):
    if xp is numpy and isinstance(dtype_spec, xchainer.dtype):
        dtype_spec = dtype_spec.name
    return xp.array(obj, dtype_spec)


@xchainer.testing.numpy_xchainer_array_equal()
@pytest.mark.parametrize_device(['native:0', 'cuda:0'])
@pytest.mark.parametrize('obj', _array_params(_array_params_list))
@xchainer.testing.parametrize_dtype_specifier('dtype_spec', dtypes=xchainer.testing.float_dtypes, additional_args=(None,))
def test_array_from_python_tuple_or_list_with_float_dtype(xp, obj, dtype_spec, device):
    if xp is numpy and isinstance(dtype_spec, xchainer.dtype):
        dtype_spec = dtype_spec.name
    return xp.array(obj, dtype_spec)


@pytest.mark.parametrize('obj', _array_params(_array_params_list))
@pytest.mark.parametrize('device', [None, 'native:1', xchainer.get_device('native:1')])
def test_array_from_python_tuple_or_list_with_device(obj, device):
    a = xchainer.array(obj, 'float32', device=device)
    b = xchainer.array(obj, 'float32')
    xchainer.testing.assert_array_equal(a, b)
    _check_device(a, device)


@xchainer.testing.numpy_xchainer_array_equal()
@pytest.mark.parametrize_device(['native:0', 'cuda:0'])
def test_array_from_numpy_array(xp, shape, dtype, device):
    t = _create_dummy_ndarray(numpy, shape, dtype)
    return xp.array(t)


def _array_from_numpy_array_with_dtype(xp, shape, src_dtype, dst_dtype_spec):
    if xp is numpy and isinstance(dst_dtype_spec, xchainer.dtype):
        dst_dtype_spec = dst_dtype_spec.name
    t = _create_dummy_ndarray(numpy, shape, src_dtype)
    return xp.array(t, dtype=dst_dtype_spec)


@xchainer.testing.numpy_xchainer_array_equal()
@pytest.mark.parametrize_device(['native:0', 'cuda:0'])
@pytest.mark.parametrize('src_dtype', xchainer.testing.all_dtypes)
@pytest.mark.parametrize('dst_dtype', xchainer.testing.all_dtypes)
def test_array_from_numpy_array_with_dtype(xp, shape, src_dtype, dst_dtype, device):
    return _array_from_numpy_array_with_dtype(xp, shape, src_dtype, dst_dtype)


@xchainer.testing.numpy_xchainer_array_equal()
@xchainer.testing.parametrize_dtype_specifier('dst_dtype_spec', additional_args=(None,))
def test_array_from_numpy_array_with_dtype_spec(xp, shape, dst_dtype_spec):
    return _array_from_numpy_array_with_dtype(xp, shape, 'float32', dst_dtype_spec)


@pytest.mark.parametrize('device', [None, 'native:1', xchainer.get_device('native:1')])
def test_array_from_numpy_array_with_device(shape, device):
    orig = _create_dummy_ndarray(numpy, (2, ), 'float32')
    a = xchainer.array(orig, device=device)
    b = xchainer.array(orig)
    xchainer.testing.assert_array_equal(a, b)
    _check_device(a, device)


@pytest.mark.parametrize_device(['native:0', 'cuda:0'])
@pytest.mark.parametrize('copy', [True, False])
def test_array_from_xchainer_array(shape, dtype, copy, device):
    t = _create_dummy_ndarray(xchainer, shape, dtype, device=device)
    a = xchainer.array(t, copy=copy)
    if not copy:
        assert t is a
    else:
        assert t is not a
        xchainer.testing.assert_array_equal(a, t)
        assert a.dtype == t.dtype
        assert a.device is t.device


def _check_array_from_xchainer_array_with_dtype(shape, src_dtype, dst_dtype_spec, copy, device=None):
    t = _create_dummy_ndarray(xchainer, shape, src_dtype, device=device)
    a = xchainer.array(t, dtype=dst_dtype_spec, copy=copy)

    src_dtype = xchainer.dtype(src_dtype)
    dst_dtype = src_dtype if dst_dtype_spec is None else xchainer.dtype(dst_dtype_spec)
    device = xchainer.get_device(device)

    if not copy and src_dtype == dst_dtype and device is xchainer.get_default_device():
        assert t is a
    else:
        assert t is not a
        xchainer.testing.assert_array_equal(a, t.astype(dst_dtype))
        assert a.dtype == dst_dtype
        assert a.device is xchainer.get_default_device()


@pytest.mark.parametrize_device(['native:0', 'cuda:0'])
@pytest.mark.parametrize('src_dtype', xchainer.testing.all_dtypes)
@pytest.mark.parametrize('dst_dtype', xchainer.testing.all_dtypes)
@pytest.mark.parametrize('copy', [True, False])
def test_array_from_xchainer_array_with_dtype(shape, src_dtype, dst_dtype, copy, device):
    _check_array_from_xchainer_array_with_dtype(shape, src_dtype, dst_dtype, copy, device)


@xchainer.testing.parametrize_dtype_specifier('dst_dtype_spec', additional_args=(None,))
@pytest.mark.parametrize('copy', [True, False])
def test_array_from_xchainer_array_with_dtype_spec(shape, dst_dtype_spec, copy):
    _check_array_from_xchainer_array_with_dtype(shape, 'float32', dst_dtype_spec, copy)


@pytest.mark.parametrize('src_dtype', xchainer.testing.all_dtypes)
@pytest.mark.parametrize('dst_dtype', xchainer.testing.all_dtypes)
@pytest.mark.parametrize('copy', [True, False])
@pytest.mark.parametrize_device(['native:0', 'cuda:0'])
@pytest.mark.parametrize('dst_device_spec', [None, 'native:1', xchainer.get_device('native:1'), 'native:0'])
def test_array_from_xchainer_array_with_device(src_dtype, dst_dtype, copy, device, dst_device_spec):
    t = _create_dummy_ndarray(xchainer, (2,), src_dtype, device=device)
    a = xchainer.array(t, dtype=dst_dtype, copy=copy, device=dst_device_spec)

    dst_device = xchainer.get_device(dst_device_spec)

    if not copy and src_dtype == dst_dtype and device is dst_device:
        assert t is a
    else:
        assert t is not a
        xchainer.testing.assert_array_equal(a, t.to_device(dst_device).astype(dst_dtype))
        assert a.dtype == xchainer.dtype(dst_dtype)
        assert a.device is dst_device


@xchainer.testing.numpy_xchainer_array_equal()
@pytest.mark.parametrize_device(['native:0', 'cuda:0'])
@xchainer.testing.parametrize_dtype_specifier('dtype_spec')
def test_empty(xp, shape, dtype_spec, device):
    if xp is numpy and isinstance(dtype_spec, xchainer.dtype):
        dtype_spec = dtype_spec.name
    a = xp.empty(shape, dtype_spec)
    a.fill(0)
    return a


@pytest.mark.parametrize('device', [None, 'native:1', xchainer.get_device('native:1')])
def test_empty_with_device(device):
    a = xchainer.empty((2,), 'float32', device)
    b = xchainer.empty((2,), 'float32')
    _check_device(a, device)
    assert a.dtype == b.dtype
    assert a.shape == b.shape


@xchainer.testing.numpy_xchainer_array_equal()
@pytest.mark.parametrize_device(['native:0', 'cuda:0'])
def test_empty_like(xp, shape, dtype, device):
    t = xp.empty(shape, dtype)
    a = xp.empty_like(t)
    a.fill(0)
    return a


@pytest.mark.parametrize('device', [None, 'native:1', xchainer.get_device('native:1')])
def test_empty_like_with_device(device):
    t = xchainer.empty((2,), 'float32')
    a = xchainer.empty_like(t, device)
    b = xchainer.empty_like(t)
    _check_device(a, device)
    assert a.dtype == b.dtype
    assert a.shape == b.shape


@xchainer.testing.numpy_xchainer_array_equal()
@pytest.mark.parametrize_device(['native:0', 'cuda:0'])
@xchainer.testing.parametrize_dtype_specifier('dtype_spec')
def test_zeros(xp, shape, dtype_spec, device):
    if xp is numpy and isinstance(dtype_spec, xchainer.dtype):
        dtype_spec = dtype_spec.name
    return xp.zeros(shape, dtype_spec)


@pytest.mark.parametrize('device', [None, 'native:1', xchainer.get_device('native:1')])
def test_zeros_with_device(device):
    a = xchainer.zeros((2,), 'float32', device)
    b = xchainer.zeros((2,), 'float32')
    xchainer.testing.assert_array_equal(a, b)
    _check_device(a, device)


@xchainer.testing.numpy_xchainer_array_equal()
@pytest.mark.parametrize_device(['native:0', 'cuda:0'])
def test_zeros_like(xp, shape, dtype, device):
    t = xp.empty(shape, dtype)
    return xp.zeros_like(t)


@pytest.mark.parametrize('device', [None, 'native:1', xchainer.get_device('native:1')])
def test_zeros_like_with_device(device):
    t = xchainer.empty((2,), 'float32')
    a = xchainer.zeros_like(t, device)
    b = xchainer.zeros_like(t)
    _check_device(a, device)
    xchainer.testing.assert_array_equal(a, b)


@xchainer.testing.numpy_xchainer_array_equal()
@pytest.mark.parametrize_device(['native:0', 'cuda:0'])
@xchainer.testing.parametrize_dtype_specifier('dtype_spec')
def test_ones(xp, shape, dtype_spec, device):
    if xp is numpy and isinstance(dtype_spec, xchainer.dtype):
        dtype_spec = dtype_spec.name
    return xp.ones(shape, dtype_spec)


@pytest.mark.parametrize('device', [None, 'native:1', xchainer.get_device('native:1')])
def test_ones_with_device(device):
    a = xchainer.ones((2,), 'float32', device)
    b = xchainer.ones((2,), 'float32')
    _check_device(a, device)
    xchainer.testing.assert_array_equal(a, b)


@xchainer.testing.numpy_xchainer_array_equal()
@pytest.mark.parametrize_device(['native:0', 'cuda:0'])
def test_ones_like(xp, shape, dtype, device):
    t = xp.empty(shape, dtype)
    return xp.ones_like(t)


@pytest.mark.parametrize('device', [None, 'native:1', xchainer.get_device('native:1')])
def test_ones_like_with_device(shape, device):
    t = xchainer.empty((2,), 'float32')
    a = xchainer.ones_like(t, device)
    b = xchainer.ones_like(t)
    _check_device(a, device)
    xchainer.testing.assert_array_equal(a, b)


@xchainer.testing.numpy_xchainer_array_equal()
@pytest.mark.parametrize('value', [True, False, -2, 0, 1, 2, 2.3, float('inf'), float('nan')])
@pytest.mark.parametrize_device(['native:0', 'cuda:0'])
def test_full(xp, shape, value, device):
    return xp.full(shape, value)


@xchainer.testing.numpy_xchainer_array_equal()
@pytest.mark.parametrize('value', [True, False, -2, 0, 1, 2, 2.3, float('inf'), float('nan')])
@pytest.mark.parametrize_device(['native:0', 'cuda:0'])
@xchainer.testing.parametrize_dtype_specifier('dtype_spec')
def test_full_with_dtype(xp, shape, dtype_spec, value, device):
    if xp is numpy and isinstance(dtype_spec, xchainer.dtype):
        dtype_spec = dtype_spec.name
    return xp.full(shape, value, dtype_spec)


@pytest.mark.parametrize('value', [True, False, -2, 0, 1, 2, 2.3, float('inf'), float('nan')])
@pytest.mark.parametrize_device(['native:0', 'cuda:0'])
def test_full_with_scalar(shape, dtype, value, device):
    scalar = xchainer.Scalar(value, dtype)
    a = xchainer.full(shape, scalar)
    if scalar.dtype in (xchainer.float32, xchainer.float64) and math.isnan(float(scalar)):
        assert all([math.isnan(el) for el in a._debug_flat_data])
    else:
        assert a._debug_flat_data == [scalar.tolist()] * a.total_size


@pytest.mark.parametrize('device', [None, 'native:1', xchainer.get_device('native:1')])
def test_full_with_device(device):
    a = xchainer.full((2,), 1, 'float32', device)
    b = xchainer.full((2,), 1, 'float32')
    _check_device(a, device)
    xchainer.testing.assert_array_equal(a, b)


@xchainer.testing.numpy_xchainer_array_equal()
@pytest.mark.parametrize('value', [True, False, -2, 0, 1, 2, 2.3, float('inf'), float('nan')])
@pytest.mark.parametrize_device(['native:0', 'cuda:0'])
def test_full_like(xp, shape, dtype, value, device):
    t = xp.empty(shape, dtype)
    return xp.full_like(t, value)


@pytest.mark.parametrize('device', [None, 'native:1', xchainer.get_device('native:1')])
def test_full_like_with_device(device):
    t = xchainer.empty((2,), 'float32')
    a = xchainer.full_like(t, 1, device)
    b = xchainer.full_like(t, 1)
    _check_device(a, device)
    xchainer.testing.assert_array_equal(a, b)


def _is_bool_spec(dtype_spec):
    # Used in arange tests
    if dtype_spec is None:
        return False
    return xchainer.dtype(dtype_spec) == xchainer.bool_


@xchainer.testing.numpy_xchainer_array_equal()
@pytest.mark.parametrize('stop', [-2, 0, 0.1, 3, 3.2, False, True])
@pytest.mark.parametrize_device(['native:0'])
@xchainer.testing.parametrize_dtype_specifier('dtype_spec', additional_args=(None,))
def test_arange_stop(xp, stop, dtype_spec, device):
    # TODO(hvy): xp.arange(True) should return an ndarray of type int64
    if xp is numpy and isinstance(dtype_spec, xchainer.dtype):
        dtype_spec = dtype_spec.name
    if _is_bool_spec(dtype_spec) and stop > 2:  # Checked in test_invalid_arange_too_long_bool
        return xp.array([])
    if isinstance(stop, bool) and dtype_spec is None:
        # TODO(niboshi): This pattern needs dtype promotion.
        return xp.array([])
    return xp.arange(stop, dtype=dtype_spec)


@xchainer.testing.numpy_xchainer_array_equal()
@pytest.mark.parametrize('start,stop', [
    (0, 0),
    (0, 3),
    (-3, 2),
    (2, 0),
    (-2.2, 3.4),
    (True, True),
    (False, False),
    (True, False),
    (False, True),
])
@pytest.mark.parametrize_device(['native:0', 'cuda:0'])
@xchainer.testing.parametrize_dtype_specifier('dtype_spec', additional_args=(None,))
def test_arange_start_stop(xp, start, stop, dtype_spec, device):
    if xp is numpy and isinstance(dtype_spec, xchainer.dtype):
        dtype_spec = dtype_spec.name
    if _is_bool_spec(dtype_spec) and abs(stop - start) > 2:  # Checked in test_invalid_arange_too_long_bool
        return xp.array([])
    if (isinstance(start, bool) or isinstance(stop, bool)) and dtype_spec is None:
        # TODO(niboshi): This pattern needs dtype promotion.
        return xp.array([])
    return xp.arange(start, stop, dtype=dtype_spec)


@xchainer.testing.numpy_xchainer_array_equal()
@pytest.mark.parametrize('start,stop,step', [
    (0, 3, 1),
    (0, 0, 2),
    (0, 1, 2),
    (3, -1, -2),
    (-1, 3, -2),
    (3., 2., 1.2),
    (2., -1., 1.),
    (1, 4, -1.2),
    # (4, 1, -1.2),  # TODO(niboshi): Fix it (or maybe NumPy bug?)
    (False, True, True),
])
@pytest.mark.parametrize_device(['native:0', 'cuda:0'])
@xchainer.testing.parametrize_dtype_specifier('dtype_spec', additional_args=(None,))
def test_arange_start_stop_step(xp, start, stop, step, dtype_spec, device):
    if xp is numpy and isinstance(dtype_spec, xchainer.dtype):
        dtype_spec = dtype_spec.name
    if _is_bool_spec(dtype_spec) and abs((stop - start) / step) > 2:  # Checked in test_invalid_arange_too_long_bool
        return xp.array([])
    if (isinstance(start, bool) or isinstance(stop, bool) or isinstance(step, bool)) and dtype_spec is None:
        # TODO(niboshi): This pattern needs dtype promotion.
        return xp.array([])
    return xp.arange(start, stop, step, dtype=dtype_spec)


@pytest.mark.parametrize('device', [None, 'native:1', xchainer.get_device('native:1')])
def test_arange_with_device(device):
    def check(*args, **kwargs):
        a = xchainer.arange(*args, device=device, **kwargs)
        b = xchainer.arange(*args, **kwargs)
        _check_device(a, device)
        xchainer.testing.assert_array_equal(a, b)

    check(3)
    check(3, dtype='float32')
    check(0, 3)
    check(0, 3, dtype='float32')
    check(0, 3, 2)
    check(0, 3, 2, dtype='float32')


@pytest.mark.parametrize_device(['native:0', 'cuda:0'])
def test_invalid_arange_too_long_bool(device):
    def check(xp, err):
        with pytest.raises(err):
            xp.arange(3, dtype='bool_')
        with pytest.raises(err):
            xp.arange(1, 4, 1, dtype='bool_')
        # Should not raise since the size is <= 2.
        xp.arange(1, 4, 2, dtype='bool_')

    check(xchainer, xchainer.DtypeError)
    check(numpy, ValueError)


@pytest.mark.parametrize_device(['native:0', 'cuda:0'])
def test_invalid_arange_zero_step(device):
    def check(xp, err):
        with pytest.raises(err):
            xp.arange(1, 3, 0)

    check(xchainer, xchainer.XchainerError)
    check(numpy, ZeroDivisionError)


@xchainer.testing.numpy_xchainer_array_equal()
@pytest.mark.parametrize_device(['native:0', 'cuda:0'])
@xchainer.testing.parametrize_dtype_specifier('dtype_spec')
@pytest.mark.parametrize('n', [0, 1, 2, 257])
def test_identity(xp, n, dtype_spec, device):
    if xp is numpy and isinstance(dtype_spec, xchainer.dtype):
        dtype_spec = dtype_spec.name
    return xp.identity(n, dtype_spec)


@pytest.mark.parametrize('device', [None, 'native:1', xchainer.get_device('native:1')])
def test_identity_with_device(device):
    a = xchainer.identity(3, 'float32', device)
    b = xchainer.identity(3, 'float32')
    _check_device(a, device)
    xchainer.testing.assert_array_equal(a, b)


@xchainer.testing.numpy_xchainer_array_equal(accept_error=(ValueError, xchainer.DimensionError))
@pytest.mark.parametrize('device', ['native:0', 'native:0'])
def test_identity_invalid_negative_n(xp, device):
    xp.identity(-1, 'float32')


@xchainer.testing.numpy_xchainer_array_equal(accept_error=(TypeError,))
@pytest.mark.parametrize('device', ['native:1', 'native:0'])
def test_identity_invalid_n_type(xp, device):
    xp.identity(3.0, 'float32')


# TODO(hvy): Add tests with non-ndarray but array-like inputs when supported.
@xchainer.testing.numpy_xchainer_array_equal()
@pytest.mark.parametrize('N,M,k', [
    (0, 0, 0),
    (0, 0, 1),
    (2, 1, -2),
    (2, 1, -1),
    (2, 1, 0),
    (2, 1, 1),
    (2, 1, 2),
    (3, 4, -4),
    (3, 4, -1),
    (3, 4, 1),
    (3, 4, 4),
    (6, 3, 1),
    (6, 3, -1),
    (3, 6, 1),
    (3, 6, -1),
])
@pytest.mark.parametrize_device(['native:0', 'cuda:0'])
@xchainer.testing.parametrize_dtype_specifier('dtype_spec')
def test_eye(xp, N, M, k, dtype_spec, device):
    if xp is numpy and isinstance(dtype_spec, xchainer.dtype):
        dtype_spec = dtype_spec.name
    return xp.eye(N, M, k, dtype_spec)


@xchainer.testing.numpy_xchainer_array_equal()
@pytest.mark.parametrize('N,M,k', [
    (3, None, 1),
    (3, 4, None),
    (3, None, None),
])
@pytest.mark.parametrize_device(['native:0', 'cuda:0'])
@xchainer.testing.parametrize_dtype_specifier('dtype_spec')
def test_eye_with_default(xp, N, M, k, dtype_spec, device):
    if xp is numpy and isinstance(dtype_spec, xchainer.dtype):
        dtype_spec = dtype_spec.name

    if M is None and k is None:
        return xp.eye(N, dtype=dtype_spec)
    elif M is None:
        return xp.eye(N, k=k, dtype=dtype_spec)
    elif k is None:
        return xp.eye(N, M=M, dtype=dtype_spec)
    assert False


@pytest.mark.parametrize('device', [None, 'native:1', xchainer.get_device('native:1')])
def test_eye_with_device(device):
    a = xchainer.eye(1, 2, 1, 'float32', device)
    b = xchainer.eye(1, 2, 1, 'float32')
    _check_device(a, device)
    xchainer.testing.assert_array_equal(a, b)


@xchainer.testing.numpy_xchainer_array_equal(accept_error=(ValueError, xchainer.DimensionError))
@pytest.mark.parametrize('N,M', [
    (-1, 2),
    (1, -1),
    (-2, -1),
])
@pytest.mark.parametrize('device', ['native:0', 'native:0'])
def test_eye_invalid_negative_N_M(xp, N, M, device):
    xp.eye(N, M, 1, 'float32')


@xchainer.testing.numpy_xchainer_array_equal(accept_error=(TypeError,))
@pytest.mark.parametrize('N,M,k', [
    (1.0, 2, 1),
    (2, 1.0, 1),
    (2, 3, 1.0),
    (2.0, 1.0, 1),
])
@pytest.mark.parametrize('device', ['native:1', 'native:0'])
def test_eye_invalid_NMk_type(xp, N, M, k, device):
    xp.eye(N, M, k, 'float32')


@xchainer.testing.numpy_xchainer_array_equal()
@pytest.mark.parametrize('k', [0, -2, -1, 1, 2, -5, 4])
@pytest.mark.parametrize('shape', [(4,), (2, 3), (6, 5)])
@pytest.mark.parametrize_device(['native:0', 'cuda:0'])
def test_diag(xp, k, shape, device):
    v = xp.arange(_total_size(shape)).reshape(shape)
    return xp.diag(v, k)


@xchainer.testing.numpy_xchainer_array_equal(accept_error=(ValueError, xchainer.DimensionError))
@pytest.mark.parametrize('k', [0, -2, -1, 1, 2, -5, 4])
@pytest.mark.parametrize('shape', [(), (2, 1, 2), (2, 0, 1)])
@pytest.mark.parametrize('device', ['native:1', 'native:0'])
def test_diag_invalid_ndim(xp, k, shape, device):
    v = xp.arange(_total_size(shape)).reshape(shape)
    return xp.diag(v, k)


# TODO(hvy): Add tests with non-ndarray but array-like inputs when supported.
@xchainer.testing.numpy_xchainer_array_equal()
@pytest.mark.parametrize('k', [0, -2, -1, 1, 2, -5, 4])
@pytest.mark.parametrize('shape', [(), (4,), (2, 3), (6, 5), (2, 0)])
@pytest.mark.parametrize_device(['native:0', 'cuda:0'])
def test_diagflat(xp, k, shape, device):
    v = xp.arange(_total_size(shape)).reshape(shape)
    return xp.diagflat(v, k)


@xchainer.testing.numpy_xchainer_array_equal(accept_error=(ValueError, xchainer.DimensionError))
@pytest.mark.parametrize('k', [0, -2, -1, 1, 2, -5, 4])
@pytest.mark.parametrize('shape', [(2, 1, 2), (2, 0, 1)])
@pytest.mark.parametrize('device', ['native:1', 'native:0'])
def test_diagflat_invalid_ndim(xp, k, shape, device):
    v = xp.arange(_total_size(shape)).reshape(shape)
    return xp.diagflat(v, k)


@xchainer.testing.numpy_xchainer_allclose()
@pytest.mark.parametrize_device(['native:0', 'cuda:0'])
@pytest.mark.parametrize('start,stop', [
    (0, 0),
    (0, 1),
    (1, 0),
    (-1, 0),
    (0, -1),
    (1, -1),
    (-13.3, 352.5),
    (13.3, -352.5),
])
@pytest.mark.parametrize('num', [0, 1, 2, 257])
@pytest.mark.parametrize('endpoint', [True, False])
@pytest.mark.parametrize('range_type', [float, int])
def test_linspace(xp, start, stop, num, endpoint, range_type, dtype, device):
    start = range_type(start)
    stop = range_type(stop)
    return xp.linspace(start, stop, num, endpoint=endpoint, dtype=dtype)


@xchainer.testing.numpy_xchainer_allclose()
@pytest.mark.parametrize_device(['native:0', 'cuda:0'])
@xchainer.testing.parametrize_dtype_specifier('dtype_spec')
def test_linspace_dtype_spec(xp, dtype_spec, device):
    if xp is numpy and isinstance(dtype_spec, xchainer.dtype):
        dtype_spec = dtype_spec.name
    return xp.linspace(3, 5, 10, dtype=dtype_spec)


@pytest.mark.parametrize('device', [None, 'native:1', xchainer.get_device('native:1')])
def test_linspace_with_device(device):
    a = xchainer.linspace(3, 5, 10, dtype='float32', device=device)
    b = xchainer.linspace(3, 5, 10, dtype='float32')
    _check_device(a, device)
    xchainer.testing.assert_array_equal(a, b)


@xchainer.testing.numpy_xchainer_array_equal(accept_error=(ValueError, xchainer.XchainerError))
@pytest.mark.parametrize('device', ['native:0', 'native:0'])
def test_linspace_invalid_num(xp, device):
    xp.linspace(2, 4, -1)


@xchainer.testing.numpy_xchainer_array_equal()
@pytest.mark.parametrize('count', [-1, 0, 2])
@pytest.mark.parametrize('sep', ['', 'a'])
@pytest.mark.parametrize('device', ['native:0', 'cuda:0'])
@xchainer.testing.parametrize_dtype_specifier('dtype_spec')
def test_fromfile(xp, count, sep, dtype_spec, device):
    # Write array data to temporary file.
    if isinstance(dtype_spec, xchainer.dtype):
        numpy_dtype_spec = dtype_spec.name
    else:
        numpy_dtype_spec = dtype_spec
    data = numpy.arange(2, dtype=numpy_dtype_spec)
    f = tempfile.TemporaryFile()
    data.tofile(f, sep=sep)

    # Read file.
    f.seek(0)
    if xp is numpy and isinstance(dtype_spec, xchainer.dtype):
        dtype_spec = numpy_dtype_spec
    return xp.fromfile(f, dtype=dtype_spec, count=count, sep=sep)


@xchainer.testing.numpy_xchainer_array_equal()
<<<<<<< HEAD
@pytest.mark.parametrize('device', ['native:0', 'cuda:0'])
@xchainer.testing.parametrize_dtype_specifier('dtype_spec')
def test_loadtxt(xp, dtype_spec, device):
    if xp is numpy and isinstance(dtype_spec, xchainer.dtype):
        dtype_spec = dtype_spec.name

    txt = '''// Comment to be ignored.
1 2 3 4
5 6 7 8
'''
    txt = StringIO(txt)

    # Converter that is used to add 1 to each element in the 3rd column.
    def converter(element_str):
        return float(element_str) + 1

    return xp.loadtxt(
        txt, dtype=dtype_spec, comments='//', delimiter=' ', converters={3: converter}, skiprows=2, usecols=(1, 3), unpack=False,
        ndmin=2, encoding='bytes')
=======
@pytest.mark.parametrize('count', [-1, 0, 5])
@pytest.mark.parametrize('device', ['native:0', 'cuda:0'])
@xchainer.testing.parametrize_dtype_specifier('dtype_spec')
def test_fromiter(xp, count, dtype_spec, device):
    if xp is numpy and isinstance(dtype_spec, xchainer.dtype):
        dtype_spec = dtype_spec.name

    iterable = (x * x for x in range(5))
    return xp.fromiter(iterable, dtype=dtype_spec, count=count)


@xchainer.testing.numpy_xchainer_array_equal()
@pytest.mark.parametrize('count', [-1, 0, 3])
@pytest.mark.parametrize('sep', [' ', 'a'])
@pytest.mark.parametrize('device', ['native:0', 'cuda:0'])
@xchainer.testing.parametrize_dtype_specifier('dtype_spec')
def test_fromstring(xp, count, sep, dtype_spec, device):
    if isinstance(dtype_spec, xchainer.dtype):
        dtype_spec = dtype_spec.name

    elements = ['1', '2', '3']
    string = sep.join(elements)
    return xp.fromstring(string, dtype=dtype_spec, count=count, sep=sep)
>>>>>>> 94866df9
<|MERGE_RESOLUTION|>--- conflicted
+++ resolved
@@ -706,7 +706,6 @@
 
 
 @xchainer.testing.numpy_xchainer_array_equal()
-<<<<<<< HEAD
 @pytest.mark.parametrize('device', ['native:0', 'cuda:0'])
 @xchainer.testing.parametrize_dtype_specifier('dtype_spec')
 def test_loadtxt(xp, dtype_spec, device):
@@ -726,7 +725,9 @@
     return xp.loadtxt(
         txt, dtype=dtype_spec, comments='//', delimiter=' ', converters={3: converter}, skiprows=2, usecols=(1, 3), unpack=False,
         ndmin=2, encoding='bytes')
-=======
+
+
+@xchainer.testing.numpy_xchainer_array_equal()
 @pytest.mark.parametrize('count', [-1, 0, 5])
 @pytest.mark.parametrize('device', ['native:0', 'cuda:0'])
 @xchainer.testing.parametrize_dtype_specifier('dtype_spec')
@@ -749,5 +750,4 @@
 
     elements = ['1', '2', '3']
     string = sep.join(elements)
-    return xp.fromstring(string, dtype=dtype_spec, count=count, sep=sep)
->>>>>>> 94866df9
+    return xp.fromstring(string, dtype=dtype_spec, count=count, sep=sep)