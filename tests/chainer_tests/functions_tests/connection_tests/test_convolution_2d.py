import mock
import unittest

import numpy

import chainer
from chainer import cuda
import chainer.functions as F
from chainer import gradient_check
from chainer import testing
from chainer.testing import attr
from chainer.testing import backend
from chainer.testing import condition


@testing.parameterize(*(testing.product({
    'c_contiguous': [True, False],
    'cover_all': [True, False],
    'x_dtype': [numpy.float32],
    'W_dtype': [numpy.float32],
    'dilate': [1],
<<<<<<< HEAD
    'autotune': [True, False],
    'groups': [1, 2],
=======
    'group': [1, 2],
    'nobias': [True, False],
>>>>>>> 72be88bc
}) + testing.product({
    'c_contiguous': [False],
    'cover_all': [False],
    'x_dtype': [numpy.float16, numpy.float32, numpy.float64],
    'W_dtype': [numpy.float16, numpy.float32, numpy.float64],
    'dilate': [1],
<<<<<<< HEAD
    'autotune': [False],
    'groups': [1, 2],
}) + testing.product({
    'c_contiguous': [False],
    'cover_all': [False],
    'cudnn_deterministic': [True, False],
    'x_dtype': [numpy.float16, numpy.float32, numpy.float64],
    'W_dtype': [numpy.float16, numpy.float32, numpy.float64],
    'dilate': [2],
    'autotune': [False],
    'groups': [1, 2],
=======
    'group': [1, 2],
    'nobias': [True, False],
>>>>>>> 72be88bc
})))
@backend.inject_backend_tests(
    ['test_forward', 'test_backward', 'test_double_backward'],
    # CPU tests
    testing.product({
        'use_cuda': [False],
        'use_ideep': ['never', 'always'],
    })
    # GPU tests
    + testing.product([
        [{'use_cuda': True}],

        # Without cuDNN
        testing.product({
            'use_cudnn': ['never'],
        })
        # With cuDNN
        + testing.product({
            'use_cudnn': ['always'],
            'cudnn_deterministic': [True, False],
            'autotune': [True, False],
        })]))
class TestConvolution2DFunction(unittest.TestCase):

    def setUp(self):
        batches = 2
        in_channels_a_group = 3
        out_channels_a_group = 2
        in_channels = in_channels_a_group * self.groups
        out_channels = out_channels_a_group * self.groups
        kh, kw = (3, 3)
        self.stride = 2
        self.pad = (int(kh / 2) * self.dilate, int(kw / 2) * self.dilate)
        W = numpy.random.normal(
            0, numpy.sqrt(1. / (kh * kw * in_channels_a_group)),
            (out_channels, in_channels_a_group, kh, kw)).astype(self.W_dtype)

        if self.nobias:
            b = None
        else:
            b = numpy.random.uniform(
                -1, 1, out_channels).astype(self.x_dtype)

        x = numpy.random.uniform(
            -1, 1, (batches, in_channels, 4, 3)).astype(self.x_dtype)
        if self.cover_all:
            gy = numpy.random.uniform(
                -1, 1, (batches, out_channels, 3, 2)).astype(self.x_dtype)
        else:
            gy = numpy.random.uniform(
                -1, 1, (batches, out_channels, 2, 2)).astype(self.x_dtype)
        ggx = numpy.random.uniform(-1, 1, x.shape).astype(
            self.x_dtype)
        ggW = numpy.random.uniform(-1, 1, W.shape).astype(
            self.W_dtype)
        ggb = None if b is None else numpy.random.uniform(
            -1, 1, b.shape).astype(self.x_dtype)

        self.inputs = [x, W, b]
        self.grad_outputs = [gy]
        self.grad_grad_inputs = [ggx, ggW, ggb]

    def forward_cpu(self, inputs):
        x, W, b = inputs
        x_cpu = chainer.Variable(x)
        W_cpu = chainer.Variable(W)
        b_cpu = None if b is None else chainer.Variable(b)
        with chainer.using_config('use_ideep', 'never'):
            y_cpu = F.convolution_2d(
                x_cpu, W_cpu, b_cpu, stride=self.stride, pad=self.pad,
<<<<<<< HEAD
                cover_all=self.cover_all, dilate=self.dilate,
                groups=self.groups)

        x_gpu = chainer.Variable(cuda.to_gpu(self.x))
        W_gpu = chainer.Variable(cuda.to_gpu(self.W))
        b_gpu = None if nobias else chainer.Variable(cuda.to_gpu(self.b))
        with chainer.using_config('use_cudnn', self.use_cudnn):
            with chainer.using_config('cudnn_deterministic',
                                      self.cudnn_deterministic):
                with chainer.using_config('autotune', self.autotune):
                    y_gpu = F.convolution_2d(
                        x_gpu, W_gpu, b_gpu, stride=self.stride, pad=self.pad,
                        cover_all=self.cover_all, dilate=self.dilate,
                        groups=self.groups)
=======
                cover_all=self.cover_all, dilate=self.dilate, group=self.group)
        return y_cpu,

    def check_forward(self, inputs, backend_config):
        y_expected, = self.forward_cpu(inputs)

        if backend_config.use_cuda:
            inputs = cuda.to_gpu(inputs)

        x, W, b = inputs
        x = chainer.Variable(x)
        W = chainer.Variable(W)
        b = None if b is None else chainer.Variable(b)
        with backend_config:
            y_actual = F.convolution_2d(
                x, W, b, stride=self.stride, pad=self.pad,
                cover_all=self.cover_all, dilate=self.dilate, group=self.group)
>>>>>>> 72be88bc

        testing.assert_allclose(
            y_expected.data, y_actual.data, atol=5e-4, rtol=5e-3)

    def test_forward(self, backend_config):
        self.check_forward(self.inputs, backend_config)

    def check_backward(self, inputs, grad_outputs, backend_config):
        xp = backend_config.xp
        if backend_config.use_cuda:
            inputs = cuda.to_gpu(inputs)
            grad_outputs = cuda.to_gpu(grad_outputs)

        x_data, W_data, b_data = inputs
        y_grad, = grad_outputs

        if not self.c_contiguous:
            x_data = xp.asfortranarray(x_data)
            W_data = xp.asfortranarray(W_data)
            y_grad = xp.asfortranarray(y_grad)
            assert not x_data.flags.c_contiguous
            assert not W_data.flags.c_contiguous
            assert not y_grad.flags.c_contiguous
            if b_data is not None:
                b = xp.empty((len(b_data) * 2,), dtype=b_data.dtype)
                b[::2] = b_data
                b_data = b[::2]
                assert not b_data.flags.c_contiguous

        args = (x_data, W_data)
        if b_data is not None:
            args = args + (b_data,)

        def f(*args):
            return F.convolution_2d(*args, stride=self.stride, pad=self.pad,
                                    cover_all=self.cover_all,
                                    dilate=self.dilate, groups=self.groups)

        with backend_config:
            gradient_check.check_backward(
                f, args, y_grad, dtype='d', atol=5e-4, rtol=5e-3)

    @condition.retry(3)
    def test_backward(self, backend_config):
        self.check_backward(self.inputs, self.grad_outputs, backend_config)

    def check_double_backward(
            self, inputs, grad_outputs, grad_grad_inputs, backend_config):
        xp = backend_config.xp

        if backend_config.use_cuda:
            inputs = cuda.to_gpu(inputs)
            grad_outputs = cuda.to_gpu(grad_outputs)
            grad_grad_inputs = cuda.to_gpu(grad_grad_inputs)

        x_data, W_data, b_data = inputs
        y_grad, = grad_outputs
        x_grad_grad, W_grad_grad, b_grad_grad = grad_grad_inputs

        if not self.c_contiguous:
            x_data = xp.asfortranarray(x_data)
            W_data = xp.asfortranarray(W_data)
            y_grad = xp.asfortranarray(y_grad)
            x_grad_grad = xp.asfortranarray(x_grad_grad)
            W_grad_grad = xp.asfortranarray(W_grad_grad)
            assert not x_data.flags.c_contiguous
            assert not W_data.flags.c_contiguous
            assert not y_grad.flags.c_contiguous
            assert not x_grad_grad.flags.c_contiguous
            assert not W_grad_grad.flags.c_contiguous
            if b_data is not None:
                b = xp.empty((len(b_data) * 2,), dtype=b_data.dtype)
                b[::2] = b_data
                b_data = b[::2]
                assert not b_data.flags.c_contiguous

                ggb = xp.empty((len(b_data) * 2,), dtype=b_data.dtype)
                ggb[::2] = b_grad_grad
                b_grad_grad = ggb[::2]
                assert not b_grad_grad.flags.c_contiguous

        args = (x_data, W_data)
        grad_grads = (x_grad_grad, W_grad_grad)
        if b_data is not None:
            args = args + (b_data,)
            grad_grads = grad_grads + (b_grad_grad,)

        def f(*args):
            y = F.convolution_2d(*args, stride=self.stride, pad=self.pad,
                                 cover_all=self.cover_all, dilate=self.dilate,
                                 groups=self.groups)
            return y * y  # make the function nonlinear

        with backend_config:
            gradient_check.check_double_backward(
                f, args, y_grad, grad_grads,
                dtype='d', atol=5e-3, rtol=5e-2)

    @condition.retry(3)
    def test_double_backward(self, backend_config):
        self.check_double_backward(
            self.inputs, self.grad_outputs, self.grad_grad_inputs,
            backend_config)


@testing.parameterize(*(testing.product({
    'use_cudnn': ['always', 'auto', 'never'],
    'cudnn_deterministic': [False, True],
    'dtype': [numpy.float16, numpy.float32, numpy.float64],
    'dilate': [1],
    'groups': [1, 2],
}) + testing.product({
    'use_cudnn': ['always', 'auto', 'never'],
    'cudnn_deterministic': [False],
    'dtype': [numpy.float16, numpy.float32, numpy.float64],
    'dilate': [2],
    'groups': [1, 2],
})))
@attr.cudnn
class TestConvolution2DCudnnCall(unittest.TestCase):

    def setUp(self):
        batches = 2
        in_channels_a_group = 3
        out_channels_a_group = 2
        in_channels = in_channels_a_group * self.groups
        out_channels = out_channels_a_group * self.groups
        kh, kw = (3, 3)
        self.stride = 2
        self.pad = (int(kh / 2) * self.dilate, int(kw / 2) * self.dilate)
        self.x = cuda.cupy.random.uniform(
            -1, 1, (batches, in_channels, 4, 3)).astype(self.dtype)
        self.W = cuda.cupy.random.normal(
            0, numpy.sqrt(1. / (kh * kw * in_channels_a_group)),
            (out_channels, in_channels_a_group, kh, kw)).astype(self.dtype)
        self.gy = cuda.cupy.random.uniform(
            -1, 1, (batches, out_channels, 2, 2)).astype(self.dtype)
        with chainer.using_config('use_cudnn', self.use_cudnn):
            self.should_call_cudnn = chainer.should_use_cudnn('>=auto')
            if self.dilate > 1 and cuda.cuda.cudnn.getVersion() < 6000:
                self.should_call_cudnn = False
            if self.groups > 1 and cuda.cuda.cudnn.getVersion() < 7000:
                self.should_call_cudnn = False
            self.can_use_tensor_core = True
            if self.dilate > 1:
                self.can_use_tensor_core = False

    def forward(self):
        x = chainer.Variable(self.x)
        W = chainer.Variable(self.W)
        return F.convolution_2d(x, W, None, stride=self.stride, pad=self.pad,
                                dilate=self.dilate, groups=self.groups)

    def test_call_cudnn_forward(self):
        name = 'cupy.cuda.cudnn.convolutionForward'
        name2 = 'chainer.functions.connection.convolution_2d' \
            '.Convolution2DFunction._tensor_core_adjust_algo'
        with chainer.using_config('use_cudnn', self.use_cudnn):
            with chainer.using_config('cudnn_deterministic',
                                      self.cudnn_deterministic):
                with mock.patch(
                    name
                ) as func, mock.patch(
                    name2
                ) as tensor_core_adjust_algo:
                    self.forward()
                    self.assertEqual(func.called, self.should_call_cudnn)
                    if not self.can_use_tensor_core:
                        self.assertEqual(tensor_core_adjust_algo.called, False)

    def test_call_cudnn_backward(self):
        name = 'cupy.cuda.cudnn.convolutionBackwardData_v3'
        name2 = 'chainer.functions.connection.convolution_2d' \
            '.Convolution2DGradW._tensor_core_adjust_algo'
        with chainer.using_config('use_cudnn', self.use_cudnn):
            with chainer.using_config('cudnn_deterministic',
                                      self.cudnn_deterministic):
                y = self.forward()
                y.grad = self.gy
                with mock.patch(
                    name
                ) as func, mock.patch(
                    name2
                ) as tensor_core_adjust_algo:
                    y.backward()
                    self.assertEqual(func.called, self.should_call_cudnn)
                    if not self.can_use_tensor_core:
                        self.assertEqual(tensor_core_adjust_algo.called, False)


@testing.parameterize(*testing.product({
    'c_contiguous': [True, False],
    'nobias': [True, False],
    'groups': [1, 2],
}))
@attr.gpu
@attr.cudnn
class TestConvolution2DFunctionCudnnDeterministic(unittest.TestCase):

    def setUp(self):
        self.stride = 2
        self.pad = 1
        batch_sz = 2
        in_channels_a_group = 64
        out_channels_a_group = 64
        in_channels = in_channels_a_group * self.groups
        out_channels = out_channels_a_group * self.groups
        kh, kw = (3, 3)
        in_h, in_w = (32, 128)
        out_h, out_w = (16, 64)
        # should be same types for cudnn test
        x_dtype = numpy.float32
        W_dtype = numpy.float32
        self.W = numpy.random.normal(
            0, numpy.sqrt(1. / (kh * kw * in_channels_a_group)),
            (out_channels, in_channels_a_group, kh, kw)).astype(W_dtype)
        self.b = numpy.random.uniform(-1, 1, out_channels).astype(x_dtype)
        self.x = numpy.random.uniform(
            -1, 1, (batch_sz, in_channels, in_h, in_w)).astype(x_dtype)
        self.gy = numpy.random.uniform(
            -1, 1, (batch_sz, out_channels, out_h, out_w)).astype(x_dtype)
        self.should_call_cudnn = True
        if self.groups > 1 and cuda.cuda.cudnn.getVersion() < 7000:
            self.should_call_cudnn = False

    def test_called(self):
        with mock.patch(
            'chainer.functions.connection.convolution_2d.libcudnn',
            autospec=True
        ) as mlibcudnn_conv, mock.patch(
            'chainer.functions.connection.deconvolution_2d.libcudnn',
            autospec=True
        ) as mlibcudnn_deconv:

            # cuDNN version >= v3 supports `cudnn_deterministic` option
            x, W, b, y = self._run()

            # in Convolution2DFunction.backward_gpu()
            self.assertFalse(
                mlibcudnn_conv.getConvolutionBackwardFilterAlgorithm.called)
            self.assertEqual(
                mlibcudnn_conv.convolutionBackwardFilter_v3.call_count,
                self.should_call_cudnn)
            self.assertFalse(
                mlibcudnn_deconv.getConvolutionBackwardDataAlgorithm.called)
            self.assertEqual(
                mlibcudnn_deconv.convolutionBackwardData_v3.call_count,
                self.should_call_cudnn)

    def test_cudnn_deterministic(self):
        x1, W1, b1, y1 = self._run()
        x2, W2, b2, y2 = self._run()

        cuda.cupy.testing.assert_array_equal(x1.grad, x2.grad)
        cuda.cupy.testing.assert_array_equal(y1.data, y2.data)
        cuda.cupy.testing.assert_array_equal(W1.grad, W2.grad)

    def _contiguous(self, x_data, W_data, b_data, gy_data):
        if not self.c_contiguous:
            x_data = numpy.asfortranarray(x_data)
            W_data = numpy.asfortranarray(W_data)
            gy_data = numpy.asfortranarray(gy_data)
            self.assertFalse(x_data.flags.c_contiguous)
            self.assertFalse(W_data.flags.c_contiguous)
            self.assertFalse(gy_data.flags.c_contiguous)
            b = numpy.empty((len(b_data) * 2,), dtype=self.b.dtype)
            b[::2] = b_data
            b_data = b[::2]
            self.assertFalse(b_data.flags.c_contiguous)
        return x_data, W_data, b_data, gy_data

    def _run(self):
        with chainer.using_config('use_cudnn', 'always'):
            with chainer.using_config('cudnn_deterministic', True):
                # verify data continuity and move to gpu
                x_data, W_data, b_data, gy_data = tuple(
                    cuda.to_gpu(data) for data in self._contiguous(
                        self.x, self.W, self.b, self.gy))
                x, W, b, y = self._run_forward(x_data, W_data, b_data)

                y.grad = gy_data
                y.backward()
                return x, W, b, y

    def _run_forward(self, x_data, W_data, b_data):
        x = chainer.Variable(x_data)
        W = chainer.Variable(W_data)
        b = None if self.nobias else chainer.Variable(b_data)
        y = F.convolution_2d(x, W, b, stride=self.stride, pad=self.pad,
                             cover_all=False, groups=self.groups)
        return x, W, b, y


class TestConvolution2DBackwardNoncontiguousGradOutputs(unittest.TestCase):
    # NumPy raises an error when the inputs of dot operation are not
    # contiguous. This test ensures this issue is correctly handled.
    # (https://github.com/chainer/chainer/issues/2744)

    # This test depdends on that backward() of F.sum generates
    # a non-contiguous array.

    def test_1(self):
        n_batches = 2
        in_channels = 3
        out_channels = 1  # important
        x_shape = (n_batches, in_channels, 10, 10)
        w_shape = (out_channels, in_channels, 3, 3)
        x = numpy.ones(x_shape, numpy.float32)
        w = numpy.ones(w_shape, numpy.float32)
        y = F.convolution_2d(x, chainer.Variable(w))
        z = F.sum(y)
        z.backward()


testing.run_module(__name__, __file__)<|MERGE_RESOLUTION|>--- conflicted
+++ resolved
@@ -19,35 +19,16 @@
     'x_dtype': [numpy.float32],
     'W_dtype': [numpy.float32],
     'dilate': [1],
-<<<<<<< HEAD
-    'autotune': [True, False],
     'groups': [1, 2],
-=======
-    'group': [1, 2],
     'nobias': [True, False],
->>>>>>> 72be88bc
 }) + testing.product({
     'c_contiguous': [False],
     'cover_all': [False],
     'x_dtype': [numpy.float16, numpy.float32, numpy.float64],
     'W_dtype': [numpy.float16, numpy.float32, numpy.float64],
     'dilate': [1],
-<<<<<<< HEAD
-    'autotune': [False],
     'groups': [1, 2],
-}) + testing.product({
-    'c_contiguous': [False],
-    'cover_all': [False],
-    'cudnn_deterministic': [True, False],
-    'x_dtype': [numpy.float16, numpy.float32, numpy.float64],
-    'W_dtype': [numpy.float16, numpy.float32, numpy.float64],
-    'dilate': [2],
-    'autotune': [False],
-    'groups': [1, 2],
-=======
-    'group': [1, 2],
     'nobias': [True, False],
->>>>>>> 72be88bc
 })))
 @backend.inject_backend_tests(
     ['test_forward', 'test_backward', 'test_double_backward'],
@@ -118,23 +99,7 @@
         with chainer.using_config('use_ideep', 'never'):
             y_cpu = F.convolution_2d(
                 x_cpu, W_cpu, b_cpu, stride=self.stride, pad=self.pad,
-<<<<<<< HEAD
-                cover_all=self.cover_all, dilate=self.dilate,
-                groups=self.groups)
-
-        x_gpu = chainer.Variable(cuda.to_gpu(self.x))
-        W_gpu = chainer.Variable(cuda.to_gpu(self.W))
-        b_gpu = None if nobias else chainer.Variable(cuda.to_gpu(self.b))
-        with chainer.using_config('use_cudnn', self.use_cudnn):
-            with chainer.using_config('cudnn_deterministic',
-                                      self.cudnn_deterministic):
-                with chainer.using_config('autotune', self.autotune):
-                    y_gpu = F.convolution_2d(
-                        x_gpu, W_gpu, b_gpu, stride=self.stride, pad=self.pad,
-                        cover_all=self.cover_all, dilate=self.dilate,
-                        groups=self.groups)
-=======
-                cover_all=self.cover_all, dilate=self.dilate, group=self.group)
+                cover_all=self.cover_all, dilate=self.dilate, groups=self.groups)
         return y_cpu,
 
     def check_forward(self, inputs, backend_config):
@@ -150,8 +115,7 @@
         with backend_config:
             y_actual = F.convolution_2d(
                 x, W, b, stride=self.stride, pad=self.pad,
-                cover_all=self.cover_all, dilate=self.dilate, group=self.group)
->>>>>>> 72be88bc
+                cover_all=self.cover_all, dilate=self.dilate, groups=self.groups)
 
         testing.assert_allclose(
             y_expected.data, y_actual.data, atol=5e-4, rtol=5e-3)
