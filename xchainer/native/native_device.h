#pragma once

#include <cstdint>
#include <memory>
#include <tuple>

#include <nonstd/optional.hpp>

#include "xchainer/array.h"
#include "xchainer/axes.h"
#include "xchainer/device.h"
#include "xchainer/indexable_array.h"
#include "xchainer/indexer.h"
#include "xchainer/native/native_backend.h"
#include "xchainer/scalar.h"
#include "xchainer/stack_vector.h"

namespace xchainer {
namespace native {

class NativeDevice : public Device {
public:
    void Synchronize() override;

    // memory.cc

    std::shared_ptr<void> Allocate(size_t bytesize) override;

    void MemoryCopyFrom(void* dst, const void* src, size_t bytesize, Device& src_device) override;

    void MemoryCopyTo(void* dst, const void* src, size_t bytesize, Device& dst_device) override;

    std::shared_ptr<void> TransferDataFrom(
            Device& src_device, const std::shared_ptr<void>& src_ptr, size_t offset, size_t bytesize) override;

    std::shared_ptr<void> TransferDataTo(Device& dst_device, const std::shared_ptr<void>& src_ptr, size_t offset, size_t bytesize) override;

    std::shared_ptr<void> FromHostMemory(const std::shared_ptr<void>& src_ptr, size_t bytesize) override;

    // fill.cc

    void Fill(const Array& out, Scalar value) override;

    void Arange(Scalar start, Scalar step, const Array& out) override;

    void Identity(const Array& out) override;

    void Eye(int64_t k, const Array& out) override;

    void Diagflat(const Array& v, int64_t k, const Array& out) override;

    void Linspace(double start, double stop, const Array& out) override;

    // arithmetic.cc

    void Add(const Array& x1, const Array& x2, const Array& out) override;
    void AddAS(const Array& x1, Scalar x2, const Array& out) override;

    void Subtract(const Array& x1, const Array& x2, const Array& out) override;
    void SubtractAS(const Array& x1, Scalar x2, const Array& out) override;

    void Multiply(const Array& x1, const Array& x2, const Array& out) override;
    void MultiplyAS(const Array& x1, Scalar x2, const Array& out) override;

    void Divide(const Array& x1, const Array& x2, const Array& out) override;
    void DivideAS(const Array& x1, Scalar x2, const Array& out) override;

    // reduction.cc

    void ArgMax(const Array& a, const Axes& axis, const Array& out) override;

    void Sum(const Array& a, const Axes& axis, const Array& out) override;
    void AMax(const Array& a, const Axes& axis, const Array& out) override;

    // copy.cc

    void Copy(const Array& a, const Array& out) override;

    void AsType(const Array& a, const Array& out) override;

    // comparison.cc

    void Equal(const Array& x1, const Array& x2, const Array& out) override;

    // activation.cc

    void IfLessElseASSA(const Array& x1, Scalar x2, Scalar pos, const Array& neg, const Array& out) override;

    // dot.cc

    void Dot(const Array& a, const Array& b, const Array& out) override;

    // exp_log.cc

    void Exp(const Array& x, const Array& out) override;
    void Log(const Array& x, const Array& out) override;

    // indexing.cc

    void Take(const Array& a, const Array& indices, int8_t axis, const Array& out) override;

    void AddAt(const Array& a, const Array& indices, int8_t axis, const Array& b, const Array& out) override;

    // conv.cc

    Array Conv(
            const Array& x,
            const Array& w,
            const nonstd::optional<Array>& b,
            const StackVector<int64_t, kMaxNdim>& stride,
            const StackVector<int64_t, kMaxNdim>& pad,
            bool cover_all) override;

    Array ConvGradWeight(
            Dtype w_dtype,
            const Shape& w_shape,
            const Array& x,
            const Array& gy,
            const StackVector<int64_t, kMaxNdim>& stride,
            const StackVector<int64_t, kMaxNdim>& pad,
            bool cover_all) override;

    Array ConvTranspose(
            const Array& x,
            const Array& w,
            const nonstd::optional<Array>& b,
            const StackVector<int64_t, kMaxNdim>& stride,
            const StackVector<int64_t, kMaxNdim>& pad,
            const StackVector<int64_t, kMaxNdim>& out_size) override;

<<<<<<< HEAD
    std::shared_ptr<MaxPoolingForwardBackward> GetMaxPoolingForwardBackward() override;

    std::shared_ptr<BatchNormForwardBackward> GetBatchNormForwardBackward() override;
=======
    // batch_norm.cc
>>>>>>> 7f303f84

    std::unique_ptr<BatchNormForwardBackward> GetBatchNormForwardBackward() override;

protected:
    NativeDevice(NativeBackend& backend, int index) : Device(backend, index) {}

private:
    friend NativeDevice* xchainer::native::internal::CreateDevice(NativeBackend&, int);
};

}  // namespace native
}  // namespace xchainer<|MERGE_RESOLUTION|>--- conflicted
+++ resolved
@@ -128,13 +128,11 @@
             const StackVector<int64_t, kMaxNdim>& pad,
             const StackVector<int64_t, kMaxNdim>& out_size) override;
 
-<<<<<<< HEAD
-    std::shared_ptr<MaxPoolingForwardBackward> GetMaxPoolingForwardBackward() override;
+    // pool.cc
 
-    std::shared_ptr<BatchNormForwardBackward> GetBatchNormForwardBackward() override;
-=======
+    std::unique_ptr<MaxPoolingForwardBackward> GetMaxPoolingForwardBackward() override;
+
     // batch_norm.cc
->>>>>>> 7f303f84
 
     std::unique_ptr<BatchNormForwardBackward> GetBatchNormForwardBackward() override;
 
