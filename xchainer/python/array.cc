--- conflicted
+++ resolved
@@ -137,13 +137,9 @@
     c.def(py::init(py::overload_cast<py::array, const nonstd::optional<std::string>&>(&MakeArray)),
           py::arg("data"),
           py::arg("device") = nullptr);
-<<<<<<< HEAD
     // TODO(niboshi): We cannot support buffer protocol for general device. Remove the binding and provide alternative interface
     // to convert to NumPy array.
-    c.def_buffer(&MakeNumpyArrayFromArray);
-=======
     c.def_buffer(&MakeBufferFromArray);
->>>>>>> f0125f48
     c.def("__bool__", [](const ArrayBodyPtr& self) -> bool { return static_cast<bool>(AsScalar(Array{self})); });
     c.def("__int__", [](const ArrayBodyPtr& self) -> int64_t { return static_cast<int64_t>(AsScalar(Array{self})); });
     c.def("__float__", [](const ArrayBodyPtr& self) -> double { return static_cast<double>(AsScalar(Array{self})); });
