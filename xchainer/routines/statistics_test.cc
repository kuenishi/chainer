--- conflicted
+++ resolved
@@ -53,16 +53,7 @@
     Array a = testing::BuildArray({2, 3, 3}).WithLinearData<T>().WithPadding(1);
     Array e = testing::BuildArray({}).WithData<T>({8.5f});
 
-<<<<<<< HEAD
-    testing::CheckForward([](const std::vector<Array>& xs) { return std::vector<Array>{Mean(xs[0])}; }, {a}, {e}, 1);
-=======
-    testing::CheckForward(
-            [](const std::vector<Array>& xs) { return std::vector<Array>{Mean(xs[0])}; },
-            {a},
-            {e},
-            // TODO(sonots): Run concurrency test in CUDA
-            GetParam() == "cuda" ? 0 : 2);
->>>>>>> a9c8e803
+    testing::CheckForward([](const std::vector<Array>& xs) { return std::vector<Array>{Mean(xs[0])}; }, {a}, {e});
 }
 
 TEST_P(StatisticsTest, MeanZero) {
@@ -71,16 +62,7 @@
     Array a = testing::BuildArray({0}).WithData<T>({});
     Array e = testing::BuildArray({}).WithData<T>({std::nanf("")});
 
-<<<<<<< HEAD
-    testing::CheckForward([](const std::vector<Array>& xs) { return std::vector<Array>{Mean(xs[0])}; }, {a}, {e}, 1);
-=======
-    testing::CheckForward(
-            [](const std::vector<Array>& xs) { return std::vector<Array>{Mean(xs[0])}; },
-            {a},
-            {e},
-            // TODO(sonots): Run concurrency test in CUDA
-            GetParam() == "cuda" ? 0 : 2);
->>>>>>> a9c8e803
+    testing::CheckForward([](const std::vector<Array>& xs) { return std::vector<Array>{Mean(xs[0])}; }, {a}, {e});
 }
 
 TEST_P(StatisticsTest, MeanOne) {
@@ -89,16 +71,7 @@
     Array a = testing::BuildArray({}).WithData<T>({42.0f}).WithPadding(1);
     Array e = testing::BuildArray({}).WithData<T>({42.0f});
 
-<<<<<<< HEAD
-    testing::CheckForward([](const std::vector<Array>& xs) { return std::vector<Array>{Mean(xs[0])}; }, {a}, {e}, 1);
-=======
-    testing::CheckForward(
-            [](const std::vector<Array>& xs) { return std::vector<Array>{Mean(xs[0])}; },
-            {a},
-            {e},
-            // TODO(sonots): Run concurrency test in CUDA
-            GetParam() == "cuda" ? 0 : 2);
->>>>>>> a9c8e803
+    testing::CheckForward([](const std::vector<Array>& xs) { return std::vector<Array>{Mean(xs[0])}; }, {a}, {e});
 }
 
 TEST_P(StatisticsTest, MeanTwo) {
@@ -107,16 +80,7 @@
     Array a = testing::BuildArray({2}).WithData<T>({42.0f, 37.0f}).WithPadding(1);
     Array e = testing::BuildArray({}).WithData<T>({39.5f});
 
-<<<<<<< HEAD
-    testing::CheckForward([](const std::vector<Array>& xs) { return std::vector<Array>{Mean(xs[0])}; }, {a}, {e}, 1);
-=======
-    testing::CheckForward(
-            [](const std::vector<Array>& xs) { return std::vector<Array>{Mean(xs[0])}; },
-            {a},
-            {e},
-            // TODO(sonots): Run concurrency test in CUDA
-            GetParam() == "cuda" ? 0 : 2);
->>>>>>> a9c8e803
+    testing::CheckForward([](const std::vector<Array>& xs) { return std::vector<Array>{Mean(xs[0])}; }, {a}, {e});
 }
 
 TEST_P(StatisticsTest, MeanLarge) {
@@ -125,16 +89,7 @@
     Array a = testing::BuildArray({0x100000}).WithLinearData<T>().WithPadding(1);
     Array e = testing::BuildArray({}).WithData<T>({524287.5f});
 
-<<<<<<< HEAD
-    testing::CheckForward([](const std::vector<Array>& xs) { return std::vector<Array>{Mean(xs[0], Axes{0})}; }, {a}, {e}, 1);
-=======
-    testing::CheckForward(
-            [](const std::vector<Array>& xs) { return std::vector<Array>{Mean(xs[0], Axes{0})}; },
-            {a},
-            {e},
-            // TODO(sonots): Run concurrency test in CUDA
-            GetParam() == "cuda" ? 0 : 2);
->>>>>>> a9c8e803
+    testing::CheckForward([](const std::vector<Array>& xs) { return std::vector<Array>{Mean(xs[0], Axes{0})}; }, {a}, {e});
 }
 
 TEST_P(StatisticsTest, MeanKeepDims) {
@@ -151,13 +106,7 @@
                 return std::vector<Array>{y};
             },
             {a},
-            {e},
-<<<<<<< HEAD
-            1);
-=======
-            // TODO(sonots): Run concurrency test in CUDA
-            GetParam() == "cuda" ? 0 : 2);
->>>>>>> a9c8e803
+            {e});
 }
 
 TEST_P(StatisticsTest, InvalidMeanDuplicateAxes) {
@@ -220,18 +169,7 @@
     Array a = testing::BuildArray({2, 3, 4, 3}).WithLinearData<T>().WithPadding(1);
     Array e = testing::BuildArray({2}).WithData<T>({107.91666667f, 107.91666667f});
 
-<<<<<<< HEAD
-    testing::CheckForward([](const std::vector<Array>& xs) { return std::vector<Array>{Var(xs[0], Axes{2, 1, -1})}; }, {a}, {e}, 1);
-=======
-    testing::CheckForward(
-            [](const std::vector<Array>& xs) {
-                return std::vector<Array>{Var(xs[0], Axes{2, 1, -1})};
-            },
-            {a},
-            {e},
-            // TODO(sonots): Run concurrency test in CUDA
-            GetParam() == "cuda" ? 0 : 2);
->>>>>>> a9c8e803
+    testing::CheckForward([](const std::vector<Array>& xs) { return std::vector<Array>{Var(xs[0], Axes{2, 1, -1})}; }, {a}, {e});
 }
 
 TEST_P(StatisticsTest, VarAllAxes) {
@@ -240,16 +178,7 @@
     Array a = testing::BuildArray({2, 3, 3}).WithLinearData<T>().WithPadding(1);
     Array e = testing::BuildArray({}).WithData<T>({26.91666667f});
 
-<<<<<<< HEAD
-    testing::CheckForward([](const std::vector<Array>& xs) { return std::vector<Array>{Var(xs[0])}; }, {a}, {e}, 1);
-=======
-    testing::CheckForward(
-            [](const std::vector<Array>& xs) { return std::vector<Array>{Var(xs[0])}; },
-            {a},
-            {e},
-            // TODO(sonots): Run concurrency test in CUDA
-            GetParam() == "cuda" ? 0 : 2);
->>>>>>> a9c8e803
+    testing::CheckForward([](const std::vector<Array>& xs) { return std::vector<Array>{Var(xs[0])}; }, {a}, {e});
 }
 
 TEST_P(StatisticsTest, VarZero) {
@@ -258,16 +187,7 @@
     Array a = testing::BuildArray({0}).WithData<T>({});
     Array e = testing::BuildArray({}).WithData<T>({std::nanf("")});
 
-<<<<<<< HEAD
-    testing::CheckForward([](const std::vector<Array>& xs) { return std::vector<Array>{Var(xs[0])}; }, {a}, {e}, 1);
-=======
-    testing::CheckForward(
-            [](const std::vector<Array>& xs) { return std::vector<Array>{Var(xs[0])}; },
-            {a},
-            {e},
-            // TODO(sonots): Run concurrency test in CUDA
-            GetParam() == "cuda" ? 0 : 2);
->>>>>>> a9c8e803
+    testing::CheckForward([](const std::vector<Array>& xs) { return std::vector<Array>{Var(xs[0])}; }, {a}, {e});
 }
 
 TEST_P(StatisticsTest, VarOne) {
@@ -276,16 +196,7 @@
     Array a = testing::BuildArray({}).WithData<T>({42.0f}).WithPadding(1);
     Array e = testing::BuildArray({}).WithData<T>({0.f});
 
-<<<<<<< HEAD
-    testing::CheckForward([](const std::vector<Array>& xs) { return std::vector<Array>{Var(xs[0])}; }, {a}, {e}, 1);
-=======
-    testing::CheckForward(
-            [](const std::vector<Array>& xs) { return std::vector<Array>{Var(xs[0])}; },
-            {a},
-            {e},
-            // TODO(sonots): Run concurrency test in CUDA
-            GetParam() == "cuda" ? 0 : 2);
->>>>>>> a9c8e803
+    testing::CheckForward([](const std::vector<Array>& xs) { return std::vector<Array>{Var(xs[0])}; }, {a}, {e});
 }
 
 TEST_P(StatisticsTest, VarTwo) {
@@ -294,16 +205,7 @@
     Array a = testing::BuildArray({2}).WithData<T>({42.0f, 37.0f}).WithPadding(1);
     Array e = testing::BuildArray({}).WithData<T>({6.25f});
 
-<<<<<<< HEAD
-    testing::CheckForward([](const std::vector<Array>& xs) { return std::vector<Array>{Var(xs[0])}; }, {a}, {e}, 1);
-=======
-    testing::CheckForward(
-            [](const std::vector<Array>& xs) { return std::vector<Array>{Var(xs[0])}; },
-            {a},
-            {e},
-            // TODO(sonots): Run concurrency test in CUDA
-            GetParam() == "cuda" ? 0 : 2);
->>>>>>> a9c8e803
+    testing::CheckForward([](const std::vector<Array>& xs) { return std::vector<Array>{Var(xs[0])}; }, {a}, {e});
 }
 
 TEST_P(StatisticsTest, VarLarge) {
@@ -312,16 +214,7 @@
     Array a = testing::BuildArray({0x100000}).WithLinearData<T>().WithPadding(1);
     Array e = testing::BuildArray({}).WithData<T>({91625968981.25});
 
-<<<<<<< HEAD
-    testing::CheckForward([](const std::vector<Array>& xs) { return std::vector<Array>{Var(xs[0], Axes{0})}; }, {a}, {e}, 1);
-=======
-    testing::CheckForward(
-            [](const std::vector<Array>& xs) { return std::vector<Array>{Var(xs[0], Axes{0})}; },
-            {a},
-            {e},
-            // TODO(sonots): Run concurrency test in CUDA
-            GetParam() == "cuda" ? 0 : 2);
->>>>>>> a9c8e803
+    testing::CheckForward([](const std::vector<Array>& xs) { return std::vector<Array>{Var(xs[0], Axes{0})}; }, {a}, {e});
 }
 
 TEST_P(StatisticsTest, VarKeepDims) {
@@ -338,13 +231,7 @@
                 return std::vector<Array>{y};
             },
             {a},
-            {e},
-<<<<<<< HEAD
-            1);
-=======
-            // TODO(sonots): Run concurrency test in CUDA
-            GetParam() == "cuda" ? 0 : 2);
->>>>>>> a9c8e803
+            {e});
 }
 
 TEST_P(StatisticsTest, InvalidVarDuplicateAxes) {
