--- conflicted
+++ resolved
@@ -32,11 +32,8 @@
 
 class Deconvolution2DFunction(function.Function):
 
-<<<<<<< HEAD
-    def __init__(self, stride=1, pad=0, outsize=None, use_cudnn=True,
-                 deterministic=False, no_data_grad=False):
-=======
-    def __init__(self, stride=1, pad=0, outsize=None, **kwargs):
+    def __init__(self, stride=1, pad=0, outsize=None, no_data_grad=False,
+                 **kwargs):
         argument.check_unexpected_kwargs(
             kwargs, deterministic="deterministic argument is not "
             "supported anymore. "
@@ -44,15 +41,10 @@
             "context where value is either `True` or `False`.")
         argument.assert_kwargs_empty(kwargs)
 
->>>>>>> 38adee45
         self.sy, self.sx = _pair(stride)
         self.ph, self.pw = _pair(pad)
         self.outh, self.outw = (None, None) if outsize is None else outsize
-<<<<<<< HEAD
-        self.deterministic = deterministic
         self.no_data_grad = no_data_grad
-=======
->>>>>>> 38adee45
 
     def check_type_forward(self, in_types):
         n_in = in_types.size()
