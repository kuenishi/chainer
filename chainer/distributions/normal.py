import math

import numpy

import chainer
from chainer.backends import cuda
from chainer import distribution
from chainer.functions.array import expand_dims
from chainer.functions.array import repeat
from chainer.functions.math import erfc
from chainer.functions.math import erfinv
from chainer.functions.math import exponential
from chainer.utils import argument


ENTROPYC = 0.5 * math.log(2 * math.pi * math.e)
LOGPROBC = - 0.5 * math.log(2 * math.pi)
PROBC = 1. / (2 * math.pi) ** 0.5


class Normal(distribution.Distribution):

    """Normal Distribution.

    The probability density function of the distribution is expressed as

    .. math::
        p(x;\\mu,\\sigma) = \\frac{1}{\\sqrt{2\\pi\\sigma^2}}
            \\exp\\left(-\\frac{(x-\\mu)^2}{2\\sigma^2}\\right)

    Args:
        loc(:class:`~chainer.Variable` or :class:`numpy.ndarray` or \
        :class:`cupy.ndarray`): Parameter of distribution representing the \
        location :math:`\\mu`. This is the mean parameter.
        scale(:class:`~chainer.Variable` or :class:`numpy.ndarray` or \
        :class:`cupy.ndarray`): Parameter of distribution representing the \
        scale :math:`\\sigma`. Either `scale` or `log_scale` (not both) must \
        have a value.
        log_scale(:class:`~chainer.Variable` or :class:`numpy.ndarray` or \
        :class:`cupy.ndarray`): Parameter of distribution representing the \
        scale :math:`\\log(\\sigma)`. Either `scale` or `log_scale` (not \
        both) must have a value.

    """

    def __init__(self, loc, scale=None, **kwargs):
        super(Normal, self).__init__()
        log_scale = None
        if kwargs:
            log_scale, = argument.parse_kwargs(
                kwargs, ('log_scale', log_scale))
        if not (scale is None) ^ (log_scale is None):
            raise ValueError(
                "Either `scale` or `log_scale` (not both) must have a value.")
        self.loc = chainer.as_variable(loc)

        with chainer.using_config('enable_backprop', True):
            if scale is None:
                self.__log_scale = chainer.as_variable(log_scale)
                self.__scale = exponential.exp(self.log_scale)
            else:
                self.__scale = chainer.as_variable(scale)
                self.__log_scale = exponential.log(self.scale)

    @property
    def scale(self):
        return self.__scale

    @property
    def log_scale(self):
        return self.__log_scale

    @property
    def batch_shape(self):
        return self.loc.shape

    def cdf(self, x):
<<<<<<< HEAD
        return 0.5 * (1. + erf.erf(
            (x - self.loc)
            / (2 ** 0.5 * self.scale)))
=======
        return 0.5 * erfc.erfc(-(
            x - broadcast.broadcast_to(self.loc, x.shape))
            / (2 ** 0.5 * broadcast.broadcast_to(self.scale, x.shape)))
>>>>>>> 7d43f1bf

    @property
    def entropy(self):
        return self.log_scale + ENTROPYC

    @property
    def event_shape(self):
        return ()

    def icdf(self, x):
        return self.loc + (
            erfinv.erfinv(2. * chainer.as_variable(x) - 1.)
            * (2 ** 0.5 * self.scale))

    @property
    def _is_gpu(self):
        return isinstance(self.loc.data, cuda.ndarray)

    def log_cdf(self, x):
        return exponential.log(self.cdf(x))

    def log_prob(self, x):
        return LOGPROBC - self.log_scale \
            - 0.5 * (x - self.loc) ** 2 / self.scale ** 2

    def log_survival_function(self, x):
        return exponential.log(self.survival_function(x))

    @property
    def mean(self):
        return self.loc

    def prob(self, x):
        return (PROBC / self.scale) * exponential.exp(
            - 0.5 * (x - self.loc) ** 2 / self.scale ** 2)

    def sample_n(self, n):
        if self._is_gpu:
            eps = cuda.cupy.random.standard_normal(
                (n,)+self.loc.shape, dtype=self.loc.dtype)
        else:
            eps = numpy.random.standard_normal(
                (n,)+self.loc.shape).astype(numpy.float32)
        noise = repeat.repeat(
            expand_dims.expand_dims(self.scale, axis=0), n, axis=0) * eps
        noise += repeat.repeat(expand_dims.expand_dims(
            self.loc, axis=0), n, axis=0)

        return noise

    @property
    def stddev(self):
        return self.scale

    @property
    def support(self):
        return 'real'

    def survival_function(self, x):
<<<<<<< HEAD
        return 0.5 * (1. - erf.erf(
            (x - self.loc)
            / (2 ** 0.5 * self.scale)))
=======
        return 0.5 * erfc.erfc(
            (x - broadcast.broadcast_to(self.loc, x.shape))
            / (2 ** 0.5 * broadcast.broadcast_to(self.scale, x.shape)))
>>>>>>> 7d43f1bf

    @property
    def variance(self):
        return self.scale ** 2


@distribution.register_kl(Normal, Normal)
def _kl_normal_normal(dist1, dist2):
    return dist2.log_scale - dist1.log_scale \
        + 0.5 * (dist1.scale ** 2 + (dist1.loc - dist2.loc) ** 2) \
        / dist2.scale ** 2 - 0.5<|MERGE_RESOLUTION|>--- conflicted
+++ resolved
@@ -75,15 +75,9 @@
         return self.loc.shape
 
     def cdf(self, x):
-<<<<<<< HEAD
-        return 0.5 * (1. + erf.erf(
+        return 0.5 * erfc.erfc(-(
             (x - self.loc)
             / (2 ** 0.5 * self.scale)))
-=======
-        return 0.5 * erfc.erfc(-(
-            x - broadcast.broadcast_to(self.loc, x.shape))
-            / (2 ** 0.5 * broadcast.broadcast_to(self.scale, x.shape)))
->>>>>>> 7d43f1bf
 
     @property
     def entropy(self):
@@ -143,15 +137,9 @@
         return 'real'
 
     def survival_function(self, x):
-<<<<<<< HEAD
-        return 0.5 * (1. - erf.erf(
+        return 0.5 * erfc.erfc(
             (x - self.loc)
-            / (2 ** 0.5 * self.scale)))
-=======
-        return 0.5 * erfc.erfc(
-            (x - broadcast.broadcast_to(self.loc, x.shape))
-            / (2 ** 0.5 * broadcast.broadcast_to(self.scale, x.shape)))
->>>>>>> 7d43f1bf
+            / (2 ** 0.5 * self.scale))
 
     @property
     def variance(self):
