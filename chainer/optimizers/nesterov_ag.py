--- conflicted
+++ resolved
@@ -32,8 +32,7 @@
 
     def init_state(self, param):
         xp = cuda.get_array_module(param.data)
-<<<<<<< HEAD
-        with cuda.get_device(param.data):
+        with cuda.get_device_from_array(param.data):
             self.state['v'] = xp.zeros_like(param.data)
 
     def update_core_cpu(self, param):
@@ -42,10 +41,6 @@
             return
         v = self.state['v']
         lr, momentum = self.hyperparam.lr, self.hyperparam.momentum
-=======
-        with cuda.get_device_from_array(param.data):
-            state['v'] = xp.zeros_like(param.data)
->>>>>>> 7ce9222d
 
         v *= momentum
         v -= lr * grad
