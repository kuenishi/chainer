--- conflicted
+++ resolved
@@ -590,11 +590,7 @@
 
         size = 0
         for name, param in self.namedparams():
-<<<<<<< HEAD
-            if param.data is None:
-=======
             if param.array is None:
->>>>>>> a0759f44
                 warnings.warn(
                     '{} has not been initialized, so the resulting size will '
                     'not include the number of parameters in it.'.format(name))
