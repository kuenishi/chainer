--- conflicted
+++ resolved
@@ -46,46 +46,7 @@
         return value  # type: ignore
 
 
-<<<<<<< HEAD
-def _warn_legacy_to_gpu(src, dst, legacy):
-    # type: (backend.Device, backend.Device, tp.Optional[bool]) -> bool
-    if isinstance(src, cuda.GpuDevice) and isinstance(dst, cuda.GpuDevice):
-        src_id = src.device.id
-        dst_id = dst.device.id
-        if src_id == dst_id:
-            # The link is already on the requested device; nothing
-            # to do.
-            return True
-        elif legacy is None:
-            # Sticky option is omitted. As the default behavior is
-            # planned to be changed, raise a warning.
-            warnings.warn('''\
-You are trying to transfer a Link to GPU-{dst} which is already on GPU-{src}.
-`Link.to_gpu` in Chainer v5 and prior versions are "sticky" by default; \
-if the Link is already on GPU, `to_gpu` does nothing.
-
-In Chainer v5, `sticky` option has been introduced to `Link.to_gpu` to \
-control this behavior.
-You can specify `sticky=False` option to `to_gpu` to perform inter-GPU \
-transfer.
-If you don't want to perform inter-GPU transfer, explicitly specify \
-`sticky=True` so that you can disable this warning.
-
-The default behavior is planned to be changed to `sticky=False` in the future \
-release (possibly in Chainer v6).
-'''.format(dst=dst_id, src=src_id), FutureWarning)
-            return True
-        elif legacy is True:
-            # Sticky mode is explicitly requested. Do not perform
-            # inter-GPU transfer.
-            return True
-    return False
-
-
-class Link(object):
-=======
 class Link(device_resident.DeviceResident):
->>>>>>> 51b97651
 
     """Building block of model definitions.
 
@@ -479,135 +440,6 @@
                 'The \'mode\' argument should be either \'init\','
                 '\'copy\', or \'share\'. But {} was given.'.format(mode))
 
-<<<<<<< HEAD
-    def to_cpu(self):
-        # type: () -> 'Link'
-        """Copies parameter variables and persistent values to CPU.
-
-        This method does not handle non-registered attributes. If some of such
-        attributes must be copied to CPU, the link implementation must
-        override :meth:`Link.to_device` to do so.
-
-        Returns: self
-
-        """
-        return self.to_device(backend.CpuDevice())
-
-    def to_gpu(self, device=None, sticky=None):
-        # type: (tp.Optional[types.CudaDeviceSpec], tp.Optional[bool]) -> 'Link' # NOQA
-        """Copies parameter variables and persistent values to GPU.
-
-        This method does not handle non-registered attributes. If some of such
-        attributes must be copied to GPU, the link implementation must
-        override :meth:`Link.to_device` to do so.
-
-        Args:
-            device: Target device specifier. If omitted, the current device is
-                used.
-            sticky (bool): If ``False``, the link will be transferred to the
-                specified GPU device even if the Link is already on another
-                GPU. If ``True``, ``to_gpu`` does nothing if the Link is
-                already on GPU. If omitted, ``True`` is used as the default
-                in Chainer v5. Note that the default is planned to be changed
-                to ``False`` in the future release (possibly in Chainer v6).
-
-        Returns: self
-
-        """
-        cuda.check_cuda_available()
-        return self._to_device(
-            cuda._get_device_or_current(device),
-            skip_between_cupy_devices=sticky)
-
-    def to_intel64(self):
-        # type: () -> 'Link'
-        """Copies parameter variables and persistent values to CPU."""
-        intel64.check_ideep_available()
-        return self.to_device(intel64)
-
-    def to_chainerx(self):
-        """Converts parameter variables and persistent values to ChainerX \
-without any copy.
-
-        This method does not handle non-registered attributes. If some of such
-        attributes must be copied to ChainerX, the link implementation must
-        override this method to do so.
-
-        Returns: self
-        """  # NOQA
-        if not chainerx.is_available():
-            raise RuntimeError('ChainerX is not available.')
-
-        xp = self._device.xp
-        if xp is chainerx:
-            return self
-
-        d = self.__dict__
-        for name in self._params:
-            d[name].to_chainerx()
-        for name in self._persistent:
-            if not numpy.isscalar(d[name]):
-                d[name] = backend.to_chainerx(d[name])
-
-        self._device = (
-            backend.ChainerxDevice.from_fallback_device(self._device))
-
-        return self
-
-    def from_chainerx(self):
-        """Converts parameter variables and persistent values from ChainerX \
-to NumPy/CuPy devices without any copy."""
-        d = self.__dict__
-        for name in self._params:
-            d[name].from_chainerx()
-        for name in self._persistent:
-            if not numpy.isscalar(d[name]):
-                d[name] = backend.from_chainerx(d[name])
-
-        if isinstance(self._device, backend.ChainerxDevice):
-            self._device = self._device.fallback_device
-
-        return self
-
-    def to_device(self, device):
-        # type: (types.DeviceSpec) -> 'Link'
-        """Copies parameter variables and persistent values to the specified \
-device.
-
-        This method does not handle non-registered attributes. If some of such
-        attributes must be copied to the device, the link implementation must
-        override this method to do so.
-
-        Args:
-            device: Target device specifier. See
-                :func:`~chainer.get_device` for available values.
-
-        Returns: self
-
-        """  # NOQA
-        return self._to_device(device, skip_between_cupy_devices=False)
-
-    def _to_device(self, device, skip_between_cupy_devices=False):
-        # type: (types.DeviceSpec, tp.Optional[bool]) -> 'Link'
-
-        # `skip_between_cupy_devices` argument is a workaround
-        # for `Link.to_gpu` which does not transfer cupy parameters to
-        # a different CUDA device.
-        backend_device = chainer.get_device(device)
-
-        skip = _warn_legacy_to_gpu(
-            self._device, backend_device, legacy=skip_between_cupy_devices)
-        if not skip:
-            d = self.__dict__  # type: tp.Dict[str, chainer.Parameter]
-            for name in self._params:
-                d[name].to_device(backend_device)
-            for name in self._persistent:
-                if not numpy.isscalar(d[name]):
-                    d[name] = backend_device.send(d[name])
-
-        self._device = backend_device
-        return self
-=======
     def device_resident_accept(self, visitor):
         super(Link, self).device_resident_accept(visitor)
         d = self.__dict__
@@ -618,7 +450,6 @@
             x = d[name]
             if isinstance(x, chainer.get_array_types()):
                 d[name] = visitor.visit_array(x)
->>>>>>> 51b97651
 
     def params(self, include_uninit=True):
         # type: (bool) -> tp.Iterator[chainer.Parameter]
@@ -1120,38 +951,8 @@
             d[name] = copied
         return ret  # type: ignore
 
-<<<<<<< HEAD
-    def to_chainerx(self):
-        # type: () -> 'Chain'
-
-        super(Chain, self).to_chainerx()
-        d = self.__dict__
-        for name in self._children:
-            d[name].to_chainerx()
-        return self
-
-    def from_chainerx(self):
-        # type: () -> 'Chain'
-
-        super(Chain, self).from_chainerx()
-        d = self.__dict__
-        for name in self._children:
-            d[name].from_chainerx()
-        return self
-
-    def _to_device(self, device, skip_between_cupy_devices=False):
-        # type: (types.DeviceSpec, tp.Optional[bool]) -> 'Chain'
-
-        # Overrides Link._to_device
-
-        backend_device = chainer.get_device(device)
-        super(Chain, self)._to_device(
-            backend_device,
-            skip_between_cupy_devices=skip_between_cupy_devices)
-=======
     def device_resident_accept(self, visitor):
         super(Chain, self).device_resident_accept(visitor)
->>>>>>> 51b97651
         d = self.__dict__
         for name in self._children:
             d[name].device_resident_accept(visitor)
@@ -1377,26 +1178,7 @@
     def device_resident_accept(self, visitor):
         super(ChainList, self).device_resident_accept(visitor)
         for link in self._children:
-<<<<<<< HEAD
-            link.to_chainerx()
-        return self
-
-    def _to_device(self, device, skip_between_cupy_devices=False):
-        # type: (types.DeviceSpec, tp.Optional[bool]) -> 'ChainList'
-
-        # Overrides Link._to_device
-
-        device_obj = chainer.get_device(device)
-        super(ChainList, self)._to_device(
-            device_obj, skip_between_cupy_devices=skip_between_cupy_devices)
-        for link in self._children:
-            link._to_device(
-                device_obj,
-                skip_between_cupy_devices=skip_between_cupy_devices)
-        return self
-=======
             link.device_resident_accept(visitor)
->>>>>>> 51b97651
 
     def params(self, include_uninit=True):
         # type: (bool) -> tp.Iterator[chainer.Parameter]
