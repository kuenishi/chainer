import collections
import copy
import heapq
import traceback
import warnings
import weakref

import numpy
import six

import chainer
from chainer import _backprop_utils
from chainer import backend
from chainer.backends import cuda
from chainer.backends import intel64
from chainer import initializers
from chainer.initializers import constant
from chainer.utils import argument
import chainerx


def _check_grad_type(func, x, gx):
    if x.data is None or gx is None:
        # ``x.data is None`` implies that the data array is not retained
        return
    if not chainer.is_arrays_compatible((gx, x.data)):
        msg = ('Type of data and grad mismatch\ngrad: %s != data: %s' %
               (type(gx), type(x.data)))
        typ = TypeError
    elif gx.dtype != x.data.dtype:
        msg = ('Dtype of data and grad mismatch\ngrad: %s != data: %s' %
               (gx.dtype, x.data.dtype))
        typ = TypeError
    elif gx.shape != x.data.shape:
        msg = ('Shape of data and grad mismatch\ngrad: %s != data: %s' %
               (gx.shape, x.data.shape))
        typ = ValueError
    else:
        return

    detail = ''
    if func:
        detail = 'Function `{0}` ({1}) has a bug.\n'.format(
            type(func)._impl_name, func.label)
        stack = func.stack
        if stack:
            detail += 'Stacktrace of the function is below:\n'
            for line in traceback.format_list(func.stack):
                detail += line
        detail += '''
Please report this error to the issue tracker with the stack trace,
the information of your environment, and your script:
https://github.com/chainer/chainer/issues/new.
'''.format(type(func).__name__, func.label)

    raise typ(detail + msg)


def variable_repr(var):
    """Return the string representation of a variable.

    Args:
        var (~chainer.Variable): Input Variable.
    .. seealso:: numpy.array_repr
    """
    xp = cuda.get_array_module(var)
    if xp is numpy:
        arr = var.data
    else:
        arr = var.data.get()

    if var.name:
        prefix = 'variable ' + var.name
    else:
        prefix = 'variable'

    if arr is None:
        lst = 'None'
    elif arr.size > 0 or arr.shape == (0,):
        lst = numpy.array2string(arr, None, None, None, ', ', prefix + '(')
    else:  # show zero-length shape unless it is (0,)
        lst = '[], shape=%s' % (repr(arr.shape),)

    return '%s(%s)' % (prefix, lst)


def variable_str(var):
    """Return the string representation of a variable.

    Args:
        var (~chainer.Variable): Input Variable.
    .. seealso:: numpy.array_str
    """
    xp = cuda.get_array_module(var)
    if xp is numpy:
        arr = var.data
    else:
        arr = var.data.get()

    if var.name:
        prefix = 'variable ' + var.name
    else:
        prefix = 'variable'

    if arr is None:
        lst = 'None'
    else:
        lst = numpy.array2string(arr, None, None, None, ' ', prefix + '(')

    return '%s(%s)' % (prefix, lst)


class VariableNode(object):

    """Node in the backward computational graph representing a variable.

    This object represents a variable node in a computational graph. The node
    is used in error backpropagation (a.k.a. backprop) to determine which
    gradient to be passed to each function.

    A variable node is held by the corresponding :class:`~chainer.Variable`
    object, which is managed by users. :class:`~chainer.FunctionNode` objects
    that take the variable as an input also hold references to the variable
    node.

    Note that the node does not hold a reference to the corresponding data
    array in general. The data array is actually accessible by the node in the
    following cases.

    1. If there exists a :class:`~chainer.Variable` object that holds a
       reference to the variable node, the variable node holds a weak reference
       to the variable object, and thus the data array is accessible via the
       weak reference.
    2. If :meth:`retain_data` is called, the node holds a reference to the data
       array. It is mainly called by a function that needs the input or output
       data array in its backprop procedure.
       See :meth:`FunctionNode.retain_inputs()
       <chainer.FunctionNode.retain_inputs>`
       and :meth:`FunctionNode.retain_outputs()
       <chainer.FunctionNode.retain_outputs>` for more details.

    Users usually do not need to touch this variable node object. The
    computational graph is automatically managed by Chainer, and any interface
    that is beneficial for users is also provided by
    :class:`~chainer.Variable`.

    Args:
        variable (Variable): The corresponding variable object.
        name (str): Name of the variable node.

    Attributes:
        dtype: Data type of the data array.
        shape: Shape of the data array.
        name (str): Name of the variable node.

    """

    _creator_node = None
    _data = None
    _rank = 0
    # Name of the Function is assigned if this variable is a gradient generated
    # by an old-style Function
    _old_style_grad_generator = None

    def __init__(self, variable, name, **kwargs):
        if kwargs:
            argument.check_unexpected_kwargs(
                kwargs,
                grad='unexpected keyword argument "grad": '
                     'pass the gradient to Variable instead'
            )
        self._variable = weakref.ref(variable)
        self.name = name
        self._requires_grad = variable.requires_grad

        vdata = variable.data
        self._update_data_info(vdata)

    @property
    def creator(self):
        """Function object that created this variable node.

        When the function is implemented with the old-style API (i.e., it uses
        :class:`~chainer.Function` class),
        this property returns the :class:`~chainer.Function` object.
        The object is extracted from the :class:`~chainer.FunctionAdapter`
        object, so the returned object is not the function node, but instead
        the actual implementation of forward and backward procedures.

        When the function is implemented with the new-style API (i.e., it uses
        :class:`~chainer.FunctionNode` class),
        this property returns the function node
        object. In this case, the returned object is same as
        :attr:`creator_node`.

        .. warning::

           As of v3.0.0, when the creator is an old-style function, the
           following code is invalid:

           .. code-block:: python

              creator = v.creator
              v.creator = None
              ...
              v.creator = creator

           The point is that :class:`~chainer.FunctionNode` objects are used
           as nodes in the computational graph instead of
           :class:`~chainer.Function`, and each :class:`~chainer.Function`
           object only holds a *weak reference* to the corresponding
           :class:`~chainer.FunctionNode`.
           Since ``creator`` returns the :class:`~chainer.Function` object,
           the :class:`~chainer.FunctionNode` object is not kept by preserving
           ``creator``.

           The above code should be fixed as follows.

           .. code-block:: python

              creator_node = v.creator_node
              v.creator_node = None
              ...
              v.creator_node = creator_node

        """
        node = self._creator_node
        if node is None:
            return None

        if isinstance(node, chainer.function.FunctionAdapter):
            return node.function
        return node

    @creator.setter
    def creator(self, func):
        self.creator_node = func

    @property
    def creator_node(self):
        """Function node that has this variable as an output.

        See :class:`~chainer.FunctionNode` for the definition of a function
        node.

        """
        return self._creator_node

    @creator_node.setter
    def creator_node(self, func):
        if isinstance(func, chainer.Function):
            func = func.node
        self._creator_node = func
        if func is not None:
            self._rank = func.rank + 1

    @property
    def data(self):
        """Data array of the corresponding variable.

        If the data is not available, it returns ``None``.

        """
        return self._data

    @data.setter
    def data(self, d):
        self._data = d
        self._update_data_info(d)

    @property
    def grad(self):
        """Gradient array of the corresponding variable.

        If the variable is not available, it returns ``None``.

        """
        var = self._variable()
        return None if var is None else var.grad

    @property
    def grad_var(self):
        """Gradient variable of the corresponding variable.

        If the corresponding variable is not available, it return ``None``.

        """
        var = self._variable()
        return None if var is None else var._grad_var

    def _set_grad_var_if_available(self, g):
        var = self._variable()
        if var is not None:
            var._grad_var = g

    @property
    def label(self):
        """Short text that represents the variable node."""
        if self.shape == ():
            return str(self.dtype)
        return '(%s), %s' % (', '.join(map(str, self.shape)),
                             str(self.dtype))

    @property
    def rank(self):
        return self._rank

    @property
    def requires_grad(self):
        """It indicates that ``grad`` will be set in backward calculation."""
        return self._requires_grad

    def get_variable(self):
        """Returns the corresponding :class:`~chainer.Variable` object.

        VariableNode object holds a weak reference of the variable object. If
        the reference is alive, it is returned by this property. Otherwise,
        this property creates a new :class:`~chainer.Variable` object from
        this node object and returns it.

        Returns:
            Variable: The variable object that refers this node.

        """
        var = self._variable()
        if var is not None:
            return var

        var = Variable(self.data, name=self.name,
                       requires_grad=self._requires_grad)
        var._node = self
        return var

    def get_variable_or_none(self):
        """Returns the holding :class:`~chainer.Variable` object or ``None``.

        VariableNode object holds a weak reference of the variable object.If
        the reference is alive, it is returned by this property. Otherwise,
        returns ``None``.

        Returns:
            Variable: The variable object that refers this node.

        """
        return self._variable()

    def set_creator(self, creator):
        """Sets a :class:`~chainer.Function` object that created this node.

        This method is equivalent to ``self.creator = creator``. A
        :class:`~chainer.FunctionNode` object can also be passed.

        Args:
            creator (Function or FunctionNode): Function that has created this
                variable.

        """
        self.creator = creator

    def set_creator_node(self, creator_node):
        """Sets a :class:`~chainer.FunctionNode` object that created this node.

        This method is equivalent to ``self.creator_node = creator_node``. A
        :class:`~chainer.Function` object can also be passed, in which case the
        :attr:`Function.node <chainer.Function.node>` attribute is used.

        Args:
            creator_node (FunctionNode or Function): Function node that has
                this variable as an output.

        """
        self.creator_node = creator_node

    def unchain(self):
        """Deletes the reference to the creator of this variable node.

        This method is equivalent to ``self.creator_node = None``.

        """
        self.creator_node = None

    def retain_data(self):
        """Lets the node hold a reference to the underlying data array.

        This method gets the data array of the corresponding variable and keeps
        it. If the weak reference to the corresponding variable is dead, it
        raises an error.

        """
        variable = self._variable()
        if variable is not None:
            self.data = variable.data
        else:
            raise RuntimeError('cannot retain variable data: the variable has '
                               'been already released')

    def _update_data_info(self, d):
        if d is None:
            self.dtype = None
            self.shape = None
        else:
            self.dtype = d.dtype
            self.shape = d.shape

        # If the node has a reference to data, update it as well.
        if self._data is not None:
            self._data = d

    def _check_old_style_gradient(self):
        if self._old_style_grad_generator is not None:
            raise RuntimeError(
                'cannot twice-differentiate an old style Function "%s"' %
                self._old_style_grad_generator)


def _create_variable(data, name, grad, requires_grad):
    return Variable(
        data, name=name, grad=grad, requires_grad=requires_grad)


class Variable(object):

    """__init__(data=None, *, name=None, grad=None, requires_grad=True)

    Array with a structure to keep track of computation.

    Every variable holds a data array of type either :class:`numpy.ndarray` or
    :class:`cupy.ndarray`.

    A variable object holds a data array and a
    :class:`~chainer.variable.VariableNode` object of
    a computational graph. If the variable is constructed by the user, the node
    is *root* and does not hold any parent. If the variable is constructed by a
    :class:`~chainer.FunctionNode` object (i.e., by calling functions under
    ``chainer.functions`` or user-defined functions), or by using operators
    (see the list below), the node holds a reference to its parent called
    :attr:`creator_node`.
    This reference is used in backpropagation to backtrack the graph.

    Users can disable (resp. enable) this chaining behavior by calling
    :func:`~chainer.no_backprop_mode` (resp.
    :func:`~chainer.force_backprop_mode`).
    In the former context, a variable never creates a computational graph,
    whereas in the latter context, it is forced to create.

    .. note::

        The following operators are defined for variable(s).

        * Indexing: ``a[slices]`` (:meth:`__getitem__`)
        * Addition: ``a + b`` (:meth:`__add__`, :meth:`__radd__`)
        * Subtraction: ``a - b`` (:meth:`__sub__`, :meth:`__rsub__`)
        * Multiplication: ``a * b`` (:meth:`__mul__`, :meth:`__rmul__`)
        * Division: ``a / b`` (:meth:`__div__`, :meth:`__rdiv__`, \
                               :meth:`__truediv__`, :meth:`__rtruediv__`)
        * Floor Division: ``a // b`` (:meth:`__floordiv__`, \
                                      :meth:`__rfloordiv__`)
        * Exponentiation: ``a ** b`` (:meth:`__pow__`, :meth:`__rpow__`)
        * Matrix Multiplication: ``a @ b`` (:meth:`__matmul__`, \
                                            :meth:`__rmatmul__`)
        * Negation (Arithmetic): ``- a`` (:meth:`__neg__`)
        * Absolute value: ``abs(a)`` (:meth:`__abs__`)

    .. warning::

       ``volatile`` argument is not supported anymore since v2.
       Instead, use :func:`chainer.no_backprop_mode`.

    Args:
        data (numpy.ndarray or cupy.ndarray): Initial data array.
        name (str): Name of the variable.
        grad (numpy.ndarray or cupy.ndarray): Initial gradient array.
        requires_grad (bool): Boolean indicating whether ``grad`` will be set
            in backward calculation.

    """  # NOQA

    def __init__(self, data=None, **kwargs):
        name, grad, requires_grad = argument.parse_kwargs(
            kwargs, ('name', None), ('grad', None), ('requires_grad', True),
            volatile='volatile argument is not supported anymore. '
            'Use chainer.using_config')
        if data is not None:
            array_types = chainer.get_array_types()
            if not isinstance(data, array_types):
                msg = '{} or {} are expected. Actual: {}'.format(
                    ', '.join([str(at) for at in array_types[:-1]]),
                    array_types[-1], type(data))
                raise TypeError(msg)

        # Use a list as a data structure to hold the data array indirectly to
        # abstract its initialized/uninitialized state.
        self._data = [data]
<<<<<<< HEAD
        self._loss_scale = None

        if chainerx.is_available() and isinstance(data, chainerx.ndarray):
            self._is_chainerx = True
            if requires_grad:
                data.require_grad()
                data.set_grad(grad)
            elif grad is not None:
                raise ValueError(
                    'Cannot initialize variable with gradients if the'
                    ' require_grad argument is False')
        else:
            self._is_chainerx = False
            self._requires_grad = requires_grad
=======
        self._requires_grad = requires_grad
        self._loss_scale = None

        # ChainerX itself has own node objects, but not exposed to python.
        if chainerx.is_available() and isinstance(data, chainerx.ndarray):
            self._is_chainerx = True
            self._node = None
            self._grad_var = None
        else:
            self._is_chainerx = False
>>>>>>> d9962f57
            self._node = VariableNode(self, name)
            self._grad_var = None if grad is None else Variable(grad)

    def __copy__(self):
        return self._copy_to(Variable())

    def _copy_to(self, target):
        target.__dict__ = copy.copy(self.__dict__)
        target._node = VariableNode(target, self.name)
        return target

    def __reduce__(self):
        return _create_variable, (self.data, self.name, self.grad,
                                  self._requires_grad)

    def __repr__(self):
        return variable_repr(self)

    def __str__(self):
        return variable_str(self)

    @property
    def xp(self):
        """Array module for this variable.

        Depending on which of CPU/GPU this variable is on, this property
        returns :mod:`numpy` or :mod:`cupy`.

        """
        return cuda.get_array_module(self)

    @property
    def name(self):
        if self._is_chainerx:
            raise RuntimeError('A variable of ChainerX does not provide a node name.')
        return self._node.name

    @name.setter
    def name(self, n):
        if self._is_chainerx:
            raise RuntimeError('A variable of ChainerX does not provide a node name.')
        self._node.name = n

    def summary(self):
        if self.name:
            return '<variable %s>' % self.name
        else:
            return '<variable at 0x%x>' % id(self)

    def debug_print(self):
        """Display a summary of the stored data and location of the Variable"""

        msg = """{summary}
- device: {device}
- backend: {backend}
- shape: {shape}
- dtype: {dtype}
- statistics: {stats}
- grad: {grad}"""

        stats_msg = 'mean={0:.8f}, std={1:.8f}'

        data = self.data
        with cuda.get_device_from_array(data) as dev:
            xp = numpy if int(dev) == -1 else cuda.cupy

            if data is None:
                # `data` can be `None` if constructed without any arguments
                device = None
                backend = None
                stats = None
            else:
                device = getattr(data, 'device', 'CPU')
                backend = type(data)
                stats = stats_msg.format(float(xp.mean(data)),
                                         float(xp.std(data)))
            shape = getattr(data, 'shape', None)
            dtype = getattr(data, 'dtype', None)

            if self.grad is None:
                grad = None
            elif xp.all(self.grad == 0):
                grad = 0
            else:
                grad = stats_msg.format(float(xp.mean(self.grad)),
                                        float(xp.std(self.grad)))

        return msg.format(summary=self.summary(), device=device,
                          backend=backend, shape=shape, dtype=dtype,
                          stats=stats, grad=grad)

    def __pos__(self):
        return self

    def __len__(self):
        """Returns the first dimension of the data array.

        Returns:
            int: Number of the first dimension of the data array.

        """
        return len(self.data)

    @property
    def label(self):
        """Short text that represents the variable."""
        if self._is_chainerx:
            raise RuntimeError('A variable of ChainerX does not provide a node label.')
        return self._node.label

    @property
    def creator(self):
        """Function implementation that created this variable.

        When this variable has been created by an old-style function (i.e., it
        is implemented as a subclass of :class:`Function`), this property
        returns that :class:`Function` object.

        When this variable has been created by a new-style function (i.e., it
        is implemented as a subclass of :class:`FunctionNode` class), this
        property returns that node object.

        """
        if self._is_chainerx:
            raise RuntimeError('A variable of ChainerX does not provide a creator.')
        return self._node.creator

    @creator.setter
    def creator(self, func):
        if self._is_chainerx:
            raise RuntimeError('A variable of ChainerX does not provide a creator.')
        self._node.creator = func

    @property
    def creator_node(self):
        """:class:`FunctionNode` object that created this variable.

        This property has a setter to which ``None`` can be set. Setting
        ``None`` to this property is equivalent to call :meth:`unchain`;
        it purges the variable from the function that created this variable.

        The setter also accepts the original :class:`FunctionNode` object that
        created this variable. For example, you can once set ``None`` to this
        property and then set the original value again.

        .. note::
           Setting an irrelevant :meth:`FunctionNode` object does not emit any
           error immediately, whereas the behavior is undefined. Do not set
           a :meth:`FunctionNode` object that did not create this variable
           object.

        """
        if self._is_chainerx:
            raise RuntimeError('A variable of ChainerX does not provide a creator_node.')
        return self._node._creator_node

    @creator_node.setter
    def creator_node(self, func):
        if self._is_chainerx:
            raise RuntimeError('A variable of ChainerX does not provide a creator_node.')
        self._node.creator_node = func

    @property
    def array(self):
        """The underlying data array.

        It is either :class:`numpy.ndarray` or :class:`cupy.ndarray` object,
        or ``None`` if the variable in in an uninitialized state.

        """
        return self._data[0]

    @array.setter
    def array(self, d):
        self._data[0] = d
        if not self._is_chainerx:
            self._node._update_data_info(d)

    @property
    def data(self):
        """The underlying data array (equivalent to :attr:`array`).

        Note that using this attribute directly is discouraged; use
        :attr:`array` instead. Using :attr:`array`, you can find an error
        earlier when your code mixes up Variable and ndarray because
        ndarray does not have an attribute ``.array`` while it has
        ``.data``.

        """
        return self._data[0]

    @data.setter
    def data(self, d):
        self._data[0] = d
        if not self._is_chainerx:
            self._node._update_data_info(d)

    @property
    def grad(self):
        """Gradient array of this variable.

        Note that this property returns the underlying array of the gradient
        variable instead of the gradient variable itself; to get/set
        gradient variable, use :attr:`grad_var` instead.

        If the underlying array is a :class:`chainerx.ndarray` and
        requires_grad is false, trying to access the gradient will results in
        and error.

        """
<<<<<<< HEAD
        if self._is_chainerx:
            return None if self.data is None else self.data.grad
=======
        # TODO(sonots): Implement for ChainerX
        if self._is_chainerx:
            raise NotImplementedError()
>>>>>>> d9962f57
        gv = self._grad_var
        return None if gv is None else gv.data

    @grad.setter
    def grad(self, g):
<<<<<<< HEAD
        if self._is_chainerx:
            if self.data is None:
                return
            self.data.set_grad(g)
        else:
            self.grad_var = None if g is None else Variable(g)
=======
        # TODO(sonots): Implement for ChainerX
        if self._is_chainerx:
            raise NotImplementedError()
        self.grad_var = None if g is None else Variable(g)
>>>>>>> d9962f57

    @property
    def grad_var(self):
        """Gradient variable."""
        if self._is_chainerx:
<<<<<<< HEAD
            raise RuntimeError(
                'A variable of ChainerX does not provide a grad_var.')
=======
            raise RuntimeError('A variable of ChainerX does not provide a grad_var.')
>>>>>>> d9962f57
        return self._grad_var

    @grad_var.setter
    def grad_var(self, g):
        if self._is_chainerx:
<<<<<<< HEAD
            raise RuntimeError(
                'A variable of ChainerX does not provide a grad_var.')
=======
            raise RuntimeError('A variable of ChainerX does not provide a grad_var.')
>>>>>>> d9962f57
        if g is not None:
            _check_grad_type(None, self, g.data)
        self._grad_var = g

    @property
    def shape(self):
        return self.data.shape

    @property
    def ndim(self):
        return self.data.ndim

    @property
    def size(self):
        return self.data.size

    @property
    def dtype(self):
        return self.data.dtype

    @property
    def rank(self):
        if self._is_chainerx:
            raise RuntimeError('A variable of ChainerX does not provide a node rank.')
        return self._node.rank

    @property
    def node(self):
        if self._is_chainerx:
            raise RuntimeError(
                'A variable of ChainerX does not provide a node.')
        return self._node

    @property
    def requires_grad(self):
        """It indicates that ``grad`` will be set in backward calculation."""
        if self._is_chainerx:
            return self.data.is_grad_required()
        return self._requires_grad

    @property
    def T(self):
        """Transposition of this variable."""
        return chainer.functions.transpose(self)

    def to_cpu(self):
        """Copies the data and gradient arrays to CPU."""
        if self._is_chainerx:
            raise RuntimeError('A variable of ChainerX does not provide a to_cpu method.')

        data = self.data
        if data is None:
            return

        if isinstance(data, cuda.ndarray):
            # cupy.ndarray to numpy.ndarray
            self._data = [cuda.to_cpu(data)]
        elif isinstance(data, intel64.mdarray):
            # ideep.mdarray to numpy.ndarray
            self._data = [numpy.array(data)]

        if self._grad_var is not None:
            self._grad_var.to_cpu()
        # ensure that the node tracks the device migration
        node = self._node
        if node._data is not None:
            node.retain_data()

    def to_gpu(self, device=None):
        """Copies the data and gradient arrays to specified GPU.

        Args:
            device: Target device specifier. If omitted, the current device is
                used.

        """
        if self._is_chainerx:
            raise RuntimeError('A variable of ChainerX does not provide a to_gpu method.')

        if self.data is None:
            self._data = [None]  # Renew placeholder to break sharing
        else:
            self._data = [cuda.to_gpu(self.data, device)]
            if self._grad_var is not None:
                self._grad_var.to_gpu(device)
            # ensure that the node tracks the device migration
            node = self._node
            if node._data is not None:
                node.retain_data()

    def to_intel64(self):
        """Copies the data and gradient arrays to intel64 specific mdarray.

        If the array is not suited for intel64, it will be converted to
        :class:`numpy.ndarray`.
        """
        if self._is_chainerx:
            raise RuntimeError('A variable of ChainerX does not provide a to_intel64 method.')

        intel64.check_ideep_available()
        data = self.data
        if data is not None:
            if isinstance(data, cuda.ndarray):
                # cupy.ndarray to numpy.ndarray
                data = data.get()
            if (isinstance(data, numpy.ndarray) and data.ndim in (1, 2, 4)):
                # TODO(kmaehashi): Remove ndim validation once iDeep has fixed.
                # Currently iDeep only supports (1, 2, 4)-dim arrays.
                # Note that array returned from `ideep.array` may not be an
                # iDeep mdarray, e.g., when the dtype is not float32.
                data = intel64.ideep.array(
                    data, itype=intel64.ideep.wgt_array)
            self._data = [data]

        if self._grad_var is not None:
            self._grad_var.to_intel64()
        # ensure that the node tracks the device migration
        node = self._node
        if node._data is not None:
            node.retain_data()

    def cleargrad(self):
        """Clears the gradient array."""
<<<<<<< HEAD
        if self._is_chainerx:
            self.data.cleargrad()
        else:
            self._grad_var = None
=======
        # TODO(sonots): Implement for ChainerX
        if self._is_chainerx:
            raise NotImplementedError()
        self._grad_var = None
>>>>>>> d9962f57

    def zerograd(self):
        """Initializes the gradient array by zeros.

        Note that the gradient variable is unchained from the computational
        graph by this method because this operation breaks the backprop
        validity.

        .. deprecated:: v1.15
           Use :meth:`cleargrad` instead.

        """
        # TODO(sonots): Implement for ChainerX
        if self._is_chainerx:
            raise NotImplementedError()
        warnings.warn(
            'Variable.zerograd is deprecated. Use Variable.cleargrad instead.',
            DeprecationWarning)

        if self.data is None:
            return

        with cuda.get_device_from_array(self.data) as dev:
            gv = self._grad_var
            if gv is None:
                xp = numpy if dev.id == -1 else cuda.cupy
                self.grad = xp.zeros_like(self.data)
            else:
                gv.unchain()
                gv.data.fill(0)

    def copydata(self, var):
        """Copies the data array from given source variable.

        This method copies the data array from given variable to this variable.
        The copy is done even if the arrays reside on different devices,
        including across the host and a GPU device. If this variable has an
        uninitialized data array, this method initializes it by the data array
        of the given variable. Similarly, if the given variable has an
        uninitialized data array, this method initializes it by the data array
        of this variable (``self``). If both are uninitialized, this method
        does nothing.

        Args:
            var (Variable): Source variable.

        """
        src = var.data
        dst = self.data
        if src is None:
            if dst is None:
                return
            var.initialize(self.shape)
            src = var.data
        elif dst is None:
            self.initialize(src.shape)
            dst = self.data
        backend.copyto(dst, src)

    def addgrad(self, var):
        """Accumulates the gradient array from given source variable.

        This method adds the gradient of a given variable to the gradient of
        this variable. The accumulation is even done across the host and
        different devices. If this variable has uninitialized data/grad arrays,
        this method initializes it with the shape of the given variable and
        then accumulates the gradient.

        Args:
            var (Variable): Source variable.

        """
        # TODO(sonots): Implement for ChainerX
        if self._is_chainerx:
            raise NotImplementedError()
        src = var._grad_var
        if src is None:
            return

        if self.data is None:
            self.initialize(var.shape)
        dst = self._grad_var

        src_dev = cuda.get_device_from_array(src.data)
        dst_dev = cuda.get_device_from_array(self.data)

        if src_dev.id != dst_dev.id:
            src = chainer.functions.copy(src, dst_dev.id)
        self._grad_var = src if dst is None else src + dst

    def set_creator(self, gen_func):
        """Notifies the variable that the given function is its creator.

        Args:
            gen_func (Function): Function object that creates this variable as
                one of its outputs.

        """
        if self._is_chainerx:
            raise RuntimeError('A variable of ChainerX does not provide a creator.')
        self._node.set_creator(gen_func)

    def set_creator_node(self, fnode):
        """Notifies the variable that the given node is its creator.

        Args:
            fnode (FunctionNode): Function node that has this variable as an
                output.

        """
        if self._is_chainerx:
            raise RuntimeError('A variable of ChainerX does not provide a creator node.')
        self._node.set_creator_node(fnode)

    def backward(self, retain_grad=False, enable_double_backprop=False,
                 loss_scale=None):
        """Runs error backpropagation (a.k.a.\\  backprop) from this variable.

        On backprop,
        :meth:`FunctionNode.backward() <chainer.FunctionNode.backward>`
        is called on each :class:`~chainer.FunctionNode` object appearing in
        the backward graph starting from this variable.
        The backward graph is represented by backward
        references from variable nodes to their creators, and from function
        nodes to their input variable nodes. The backprop stops at all root
        nodes. Some function nodes set ``None`` as gradients of some inputs,
        where further backprop does not take place at such inputs.

        This method uses :data:`grad` as the initial error array. User can
        manually set a gradient array before calling this method.
        If the shape of :data:`data` is ``()`` (i.e., it is scalar) and
        :data:`grad` is ``None``, then this method automatically complements
        1.0 as the initial error. This is useful on starting backprop from
        some scalar loss value.

        From v3, this method supports *differentiable backprop* (a.k.a. double
        backprop, grad of grads). To enable it, pass
        ``enable_double_backprop=True``.

        Args:
            retain_grad (bool): If ``True``, the gradient arrays of all
                intermediate variables are kept.
                Otherwise, :data:`~chainer.Variable.grad` of the
                intermediate variables are set to ``None`` on appropriate
                timing, which may reduce the maximum memory consumption.

                In most cases of training some models, the purpose of backprop
                is to compute gradients of parameters, not of all variables,
                and therefore it is recommended to set this flag ``False``.
            enable_double_backprop (bool): *(Added in v3.0)* If ``True``,
                computational trace of the whole backpropagation procedure is
                recorded to the computational graph so that one can further do
                backpropagation from the resulting gradients. Note that
                enabling it results in larger memory consumption needed to
                store the gradients w.r.t intermediate variables that are
                required for the second gradient computation.
            loss_scale (float): Loss scaling factor. Loss scaling is a usefull
                technique to mitigate vanishing gradient issue that tends to
                happen when low precision data type like float16 is used during
                training. If you set loss scaling factor, gradients of loss
                values are to be multiplied by the factor before backprop
                starts. The factor is propagated to whole gradients in a
                computational graph along the backprop. The gradients of
                parameters are divided by the factor just before the parameters
                are to be updated.
        """
        with chainer.using_config('enable_backprop', enable_double_backprop):
            self._backward_main(retain_grad, loss_scale)

    def _backward_main(self, retain_grad, loss_scale):
        # TODO(sonots): Implement for ChainerX
        if self._is_chainerx:
            raise NotImplementedError()
        self._node._check_old_style_gradient()
        if self.creator_node is None:
            return

        cand_funcs = []
        seen_set = set()
        grads = _backprop_utils.GradTable(load_if_new=True)

        # Initialize error by 1, if this is a loss variable
        if self.data.size == 1 and self._grad_var is None:
            if self.data.ndim != 0:
                warnings.warn(
                    'Treating a scalar as a variable with only one element'
                    ' in Variable.backward is deprecated. A scalar variable'
                    ' must be a 0-dimensional array. Apply'
                    ' chainer.functions.squeeze to obtain a scalar variable.'
                    ' If the size of this variable accidentally becomes one,'
                    ' set zero to grad.',
                    DeprecationWarning)
            with cuda.get_device_from_array(self.data) as device:
                if device is cuda.DummyDevice:
                    self.grad = numpy.ones_like(self.data)
                else:
                    self.grad = cuda.cupy.ones_like(self.data)
            if loss_scale is not None:
                self.grad *= loss_scale
        grads[self._node] = self._grad_var

        def add_cand(cand):
            if cand not in seen_set:
                # Negate since heapq is min-heap
                heapq.heappush(cand_funcs, (-cand.rank, len(seen_set), cand))
                seen_set.add(cand)

        add_cand(self.creator_node)
        leaf_nodes = set()

        while cand_funcs:
            _, _, func = heapq.heappop(cand_funcs)
            inputs = func.inputs
            target_input_indexes = tuple([
                i for i, x in enumerate(inputs) if x.requires_grad
            ])
            outputs = [y() for y in func.outputs]  # access via weak ref
            out_grad = tuple([grads.pop(y) for y in outputs])
            if not target_input_indexes:
                continue

            in_data = tuple([x.data for x in inputs])
            out_grad_data = tuple(
                [None if g is None else g.data for g in out_grad])
            hooks = chainer.get_function_hooks()
            if func._n_local_function_hooks != 0:
                hooks = collections.OrderedDict(hooks)
                hooks.update(func.local_function_hooks)
            hooks = hooks.values()  # avoid six for performance

            with cuda.get_device_from_array(*(in_data + out_grad_data)):
                for hook in hooks:
                    hook.backward_preprocess(func, in_data, out_grad_data)

                # Collect the current input gradients.
                target_inputs = [inputs[i] for i in target_input_indexes]
                # Keep the order for the portability, rather than
                # in_grad = {x: grads.get_as_list(x)
                #            for x in set(target_inputs)}
                in_grad = collections.OrderedDict()
                for x in target_inputs:
                    if x not in in_grad:
                        in_grad[x] = grads.get_as_list(x)
                        # to reduce memory usage
                        x._set_grad_var_if_available(None)

                _backprop_utils.backprop_step(
                    func, target_input_indexes, out_grad, in_grad)

                for hook in hooks:
                    hook.backward_postprocess(func, in_data, out_grad_data)

            for y, gy in six.moves.zip(outputs, out_grad):
                if y is not None and y is not self.node:
                    y._set_grad_var_if_available(
                        gy if retain_grad else None)
            del gy, out_grad  # to reduce memory usage

            for x, gx in in_grad.items():
                if not gx:  # gradient == None
                    continue

                for gx_elem in gx:
                    _check_grad_type(func, x, gx_elem.data)
                del gx_elem  # to reduce memory usage

                if x.creator_node is None:  # leaf
                    leaf_nodes.add(x)
                else:
                    add_cand(x.creator_node)
            del gx, in_grad  # to reduce memory usage

        for x in leaf_nodes:
            x_var = x.get_variable_or_none()
            gx = grads.pop(x)
            if x_var is not None:
                x_var._grad_var = gx
                x_var._loss_scale = loss_scale
        grads.assert_no_grads()

    def reshape(self, *shape):
        """Returns a variable of a different shape and the same content.

        .. seealso::
           :func:`chainer.functions.reshape` for full documentation,

        """
        if len(shape) == 1 and isinstance(shape[0], (tuple, list)):
            shape = shape[0]
        return chainer.functions.reshape(self, shape)

    def transpose(self, *axes):
        """Permute the dimensions of an input variable without copy.

        .. seealso::
           :func:`chainer.functions.transpose` for full documentation.

        """
        if len(axes) == 0:
            axes = None
        elif len(axes) == 1 and (isinstance(axes[0], (tuple, list)) or
                                 axes[0] is None):
            axes = axes[0]
        return chainer.functions.transpose(self, axes)

    def unchain(self):
        """Deletes the reference to the creator of this variable.

        This method deletes the reference to the creator from the corresponding
        variable node. Unlike :meth:`unchain_backward`, it does not backtrack
        the graph.

        This method is equivalent to ``self.creator_node = None``.

        """
        if self._is_chainerx:
            raise RuntimeError('A variable of ChainerX does not provide an unchain method.')
        self.creator_node = None

    def unchain_backward(self):
        """Deletes references between variable nodes and functions backward.

        After this method completes, intermediate variable nodes and functions
        that are not referenced from anywhere are deallocated by reference
        count GC. Also this variable itself deletes the reference to its
        creator function from the node, i.e. the node becomes root in the
        computation graph. It indicates that backprop after unchaining stops at
        this variable. This behavior is useful to implement truncated BPTT.

        """
        if self._is_chainerx:
            raise RuntimeError('A variable of ChainerX does not provide an unchain_backward method.')
        cand_funcs = []
        seen_set = set()

        def add_cand(cand):
            if cand is not None and cand not in seen_set:
                cand_funcs.append(cand)
                seen_set.add(cand)

        add_cand(self.creator_node)

        while cand_funcs:
            func = cand_funcs.pop()
            for var in func.inputs:
                add_cand(var.creator_node)
            func.unchain()

    def retain_data(self):
        """Lets the corresponding variable node keep the underlying array."""
        if self._is_chainerx:
            raise RuntimeError('A variable of ChainerX does not provide a retain_data method.')
        self._node.data = self._data[0]

    def __lt__(self, other):
        """This operator is not defined for Variable."""
        raise NotImplementedError()

    def __le__(self, other):
        """This operator is not defined for Variable."""
        raise NotImplementedError()

    def __eq__(self, other):
        """This operator is not defined for Variable."""
        raise NotImplementedError()

    def __ne__(self, other):
        """This operator is not defined for Variable."""
        raise NotImplementedError()

    def __gt__(self, other):
        """This operator is not defined for Variable."""
        raise NotImplementedError()

    def __ge__(self, other):
        """This operator is not defined for Variable."""
        raise NotImplementedError()

    def __nonzero__(self):
        """This operator is not defined for Variable."""
        raise NotImplementedError()

    def __bool__(self):
        """This operator is not defined for Variable."""
        raise NotImplementedError()

    __array_priority__ = 200
    __hash__ = None


class Parameter(Variable):

    """Parameter variable that can be registered to a link.

    Parameter is a subclass of :class:`Variable`. It almost behaves as same
    as a usual variable except that a parameter can be registered to a
    :class:`~chainer.Link` object just by assigning it to an attribute of
    the link within an :meth:`~chainer.Link.init_scope` context.

    Parameter also supports an initialization by an initializer. It can have
    two initializers: one for the data array, and the other for the gradient
    array. The initializer only specifies the way of filling the elements of
    these arrays, and the shape information is specified at the initialization
    point.

    When a link that the parameter has been registered to is passed to an
    :class:`~chainer.GradientMethod`, an update rule is set to the parameter.
    This update rule specifies how to update the data array of the parameter
    using its gradient array.

    Args:
        initializer (~chainer.Initializer or numpy.ndarray or cupy.ndarray):
            Initializer of the data array. If ``shape`` is given, this
            initializer is immediately used to initialize the data array.
            Otherwise, if it is an array, it is immediately used as the data
            array, and otherwise the data array is left uninitialized and will
            be initialized by this initializer in :meth:`initialize`. It can
            also be a scalar, in which case the data array will be filled by
            this scalar. Note that float32 is used in this case.
        shape (int or tuple of int or None): Shape of the parameter. If it is
            ``None``, the initialization is deferred to the call of
            :meth:`initialize`.
        name (str): Name of the parameter.

    Attributes:
        initializer: Initializer of the data array. It is used for
            initializing the data array of an uninitialized variable.
        update_rule: :class:`~chainer.optimizer.UpdateRule` instance that
            updates this variable as a parameter. This argument is set to
            :attr:`update_rule`.

    """

    initializer = None
    _grad_initializer = None
    _initial_backend = None
    _initial_device = None

    def __init__(self, initializer=None, shape=None, name=None):
        if initializer is None:
            initializer = constant.NaN()
        elif numpy.isscalar(initializer):
            initializer = constant.Constant(initializer)
        if shape is None:
            if isinstance(initializer, (numpy.ndarray, cuda.ndarray)):
                # parameter initialized by the initial array
                super(Parameter, self).__init__(initializer, name=name)
            else:
                # uninitialized parameter
                super(Parameter, self).__init__(name=name)
                dtype = getattr(initializer, 'dtype', None)
                self._grad_initializer = constant.NaN(dtype)
        else:
            # parameter initialized with a given shape
            if isinstance(initializer, (numpy.ndarray, cuda.ndarray)):
                xp = cuda.get_array_module(initializer)
                initializer = constant.Constant(initializer)
            else:
                xp = numpy
            data = initializers.generate_array(initializer, shape, xp)
            grad = xp.full_like(data, numpy.nan)
            super(Parameter, self).__init__(data, name=name, grad=grad)

        self.update_rule = None
        self.initializer = initializer

    def __copy__(self):
        return self._copy_to(Parameter())

    def __reduce__(self):
        return _recover_parameter, (self.data, self.name, self.grad,
                                    self.initializer, self.update_rule)

    def to_cpu(self):
        super(Parameter, self).to_cpu()
        if self.data is None:
            self._initial_backend = None
            self._initial_device = None

    def to_gpu(self, device=None):
        super(Parameter, self).to_gpu(device)
        if self.data is None:
            if device is None:
                device = cuda.Device().id
            self._initial_backend = 'cuda'
            self._initial_device = device

    def to_intel64(self):
        super(Parameter, self).to_intel64()
        if self.data is None:
            self._initial_backend = 'intel64'
            self._initial_device = None

    def cleargrad(self):
        super(Parameter, self).cleargrad()
        if self.data is None:
            self._grad_initializer = None

    def zerograd(self):
        super(Parameter, self).zerograd()
        if self.data is None:
            dtype = getattr(self.initializer, 'dtype', None)
            self._grad_initializer = initializers.Zero(dtype)

    def initialize(self, shape):
        """Initializes the uninitialized variable.

        Uninitialized variable is a variable created with the data array set to
        None. This method creates and initializes the data array. The shape of
        the variable can be left unknown until this method is called.

        Args:
            shape (tuple of int): Shape of the data array.

        """
        xp = numpy if self._initial_backend != 'cuda' else cuda.cupy
        with cuda.get_device_from_id(self._initial_device):
            data = initializers.generate_array(self.initializer, shape, xp)

            ginit = self._grad_initializer
            grad = None if ginit is None else initializers.generate_array(
                ginit, shape, xp)

        self.data = data
        self.grad = grad

        # Convert the array for iDeep.
        if self._initial_backend == 'intel64':
            self.to_intel64()

    def update(self):
        """Updates the data array using the gradient and the update rule.

        This method updates the parameter using the attached update rule.

        """
        if self.update_rule is not None:
            self.update_rule.update(self)


def as_variable(obj):
    """Converts an array or a variable into :class:`~chainer.Variable`.

    This is a convenient function to get a :class:`~chainer.Variable` object
    transparently from a raw array or a variable.

    Note that this function should only be used for type consistency (i.e., to
    enforce the return value of an API having type :class:`~chainer.Variable`).
    The :class:`~chainer.Variable.requires_grad` flag is kept as is; if ``obj``
    is a raw array, the newly created variable has ``requires_grad = False``.
    In order to make a variable w.r.t. which you want to compute the gradient,
    you should use :class:`~chainer.Variable` directly.

    Args:
        obj (numpy.ndarray or cupy.ndarray or ~chainer.Variable): An array or
            a variable that you want to convert to :class:`~chainer.Variable`.

    Returns:
        ~chainer.Variable:
        A variable converted from ``obj``. If ``obj`` is a raw array, this is a
        new :class:`~chainer.Variable` object that wraps the array. If ``obj``
        is already a :class:`~chainer.Variable` object, this function returns
        ``obj`` as is.

    """
    if isinstance(obj, Variable):
        return obj
    return Variable(obj, requires_grad=False)


def as_array(obj):
    """Returns the underlying array from a variable or an array.

    This is a convenient function to get the underlying array object
    transparently from an object that could be either a variable or an array.

    Args:
        obj (chainerx.ndarray numpy.ndarray or cupy.ndarray or
            ~chainer.Variable): An array or a variable.

    Returns:
        chainerx.ndarray numpy.ndarray or cupy.ndarray or ~chainer.Variable:
        The underlying array object of the argument.

    """
    if isinstance(obj, Variable):
        return obj.array
    return obj


def _recover_parameter(data, name, grad, initializer, update_rule):
    p = Parameter(initializer=initializer, name=name)
    p.data = data
    p.grad = grad
    p.update_rule = update_rule
    return p<|MERGE_RESOLUTION|>--- conflicted
+++ resolved
@@ -491,9 +491,9 @@
         # Use a list as a data structure to hold the data array indirectly to
         # abstract its initialized/uninitialized state.
         self._data = [data]
-<<<<<<< HEAD
         self._loss_scale = None
 
+        # ChainerX itself has own node objects, but not exposed to python.
         if chainerx.is_available() and isinstance(data, chainerx.ndarray):
             self._is_chainerx = True
             if requires_grad:
@@ -503,23 +503,14 @@
                 raise ValueError(
                     'Cannot initialize variable with gradients if the'
                     ' require_grad argument is False')
+            self._node = None
+            self._grad_var = None
+            self._requires_grad = None
         else:
             self._is_chainerx = False
-            self._requires_grad = requires_grad
-=======
-        self._requires_grad = requires_grad
-        self._loss_scale = None
-
-        # ChainerX itself has own node objects, but not exposed to python.
-        if chainerx.is_available() and isinstance(data, chainerx.ndarray):
-            self._is_chainerx = True
-            self._node = None
-            self._grad_var = None
-        else:
-            self._is_chainerx = False
->>>>>>> d9962f57
             self._node = VariableNode(self, name)
             self._grad_var = None if grad is None else Variable(grad)
+            self._requires_grad = requires_grad
 
     def __copy__(self):
         return self._copy_to(Variable())
@@ -552,13 +543,15 @@
     @property
     def name(self):
         if self._is_chainerx:
-            raise RuntimeError('A variable of ChainerX does not provide a node name.')
+            raise RuntimeError(
+                'A variable of ChainerX does not provide a node name.')
         return self._node.name
 
     @name.setter
     def name(self, n):
         if self._is_chainerx:
-            raise RuntimeError('A variable of ChainerX does not provide a node name.')
+            raise RuntimeError(
+                'A variable of ChainerX does not provide a node name.')
         self._node.name = n
 
     def summary(self):
@@ -625,7 +618,8 @@
     def label(self):
         """Short text that represents the variable."""
         if self._is_chainerx:
-            raise RuntimeError('A variable of ChainerX does not provide a node label.')
+            raise RuntimeError(
+                'A variable of ChainerX does not provide a node label.')
         return self._node.label
 
     @property
@@ -642,13 +636,15 @@
 
         """
         if self._is_chainerx:
-            raise RuntimeError('A variable of ChainerX does not provide a creator.')
+            raise RuntimeError(
+                'A variable of ChainerX does not provide a creator.')
         return self._node.creator
 
     @creator.setter
     def creator(self, func):
         if self._is_chainerx:
-            raise RuntimeError('A variable of ChainerX does not provide a creator.')
+            raise RuntimeError(
+                'A variable of ChainerX does not provide a creator.')
         self._node.creator = func
 
     @property
@@ -671,13 +667,15 @@
 
         """
         if self._is_chainerx:
-            raise RuntimeError('A variable of ChainerX does not provide a creator_node.')
+            raise RuntimeError(
+                'A variable of ChainerX does not provide a creator_node.')
         return self._node._creator_node
 
     @creator_node.setter
     def creator_node(self, func):
         if self._is_chainerx:
-            raise RuntimeError('A variable of ChainerX does not provide a creator_node.')
+            raise RuntimeError(
+                'A variable of ChainerX does not provide a creator_node.')
         self._node.creator_node = func
 
     @property
@@ -728,54 +726,33 @@
         and error.
 
         """
-<<<<<<< HEAD
         if self._is_chainerx:
             return None if self.data is None else self.data.grad
-=======
-        # TODO(sonots): Implement for ChainerX
-        if self._is_chainerx:
-            raise NotImplementedError()
->>>>>>> d9962f57
         gv = self._grad_var
         return None if gv is None else gv.data
 
     @grad.setter
     def grad(self, g):
-<<<<<<< HEAD
         if self._is_chainerx:
             if self.data is None:
                 return
             self.data.set_grad(g)
         else:
             self.grad_var = None if g is None else Variable(g)
-=======
-        # TODO(sonots): Implement for ChainerX
-        if self._is_chainerx:
-            raise NotImplementedError()
-        self.grad_var = None if g is None else Variable(g)
->>>>>>> d9962f57
 
     @property
     def grad_var(self):
         """Gradient variable."""
         if self._is_chainerx:
-<<<<<<< HEAD
             raise RuntimeError(
                 'A variable of ChainerX does not provide a grad_var.')
-=======
-            raise RuntimeError('A variable of ChainerX does not provide a grad_var.')
->>>>>>> d9962f57
         return self._grad_var
 
     @grad_var.setter
     def grad_var(self, g):
         if self._is_chainerx:
-<<<<<<< HEAD
             raise RuntimeError(
                 'A variable of ChainerX does not provide a grad_var.')
-=======
-            raise RuntimeError('A variable of ChainerX does not provide a grad_var.')
->>>>>>> d9962f57
         if g is not None:
             _check_grad_type(None, self, g.data)
         self._grad_var = g
@@ -799,7 +776,8 @@
     @property
     def rank(self):
         if self._is_chainerx:
-            raise RuntimeError('A variable of ChainerX does not provide a node rank.')
+            raise RuntimeError(
+                'A variable of ChainerX does not provide a node rank.')
         return self._node.rank
 
     @property
@@ -824,7 +802,8 @@
     def to_cpu(self):
         """Copies the data and gradient arrays to CPU."""
         if self._is_chainerx:
-            raise RuntimeError('A variable of ChainerX does not provide a to_cpu method.')
+            raise RuntimeError(
+                'A variable of ChainerX does not provide a to_cpu method.')
 
         data = self.data
         if data is None:
@@ -853,7 +832,8 @@
 
         """
         if self._is_chainerx:
-            raise RuntimeError('A variable of ChainerX does not provide a to_gpu method.')
+            raise RuntimeError(
+                'A variable of ChainerX does not provide a to_gpu method.')
 
         if self.data is None:
             self._data = [None]  # Renew placeholder to break sharing
@@ -873,7 +853,8 @@
         :class:`numpy.ndarray`.
         """
         if self._is_chainerx:
-            raise RuntimeError('A variable of ChainerX does not provide a to_intel64 method.')
+            raise RuntimeError(
+                'A variable of ChainerX does not provide a to_intel64 method.')
 
         intel64.check_ideep_available()
         data = self.data
@@ -899,17 +880,10 @@
 
     def cleargrad(self):
         """Clears the gradient array."""
-<<<<<<< HEAD
         if self._is_chainerx:
             self.data.cleargrad()
         else:
             self._grad_var = None
-=======
-        # TODO(sonots): Implement for ChainerX
-        if self._is_chainerx:
-            raise NotImplementedError()
-        self._grad_var = None
->>>>>>> d9962f57
 
     def zerograd(self):
         """Initializes the gradient array by zeros.
@@ -1009,7 +983,8 @@
 
         """
         if self._is_chainerx:
-            raise RuntimeError('A variable of ChainerX does not provide a creator.')
+            raise RuntimeError(
+                'A variable of ChainerX does not provide a creator.')
         self._node.set_creator(gen_func)
 
     def set_creator_node(self, fnode):
@@ -1021,7 +996,8 @@
 
         """
         if self._is_chainerx:
-            raise RuntimeError('A variable of ChainerX does not provide a creator node.')
+            raise RuntimeError(
+                'A variable of ChainerX does not provide a creator node.')
         self._node.set_creator_node(fnode)
 
     def backward(self, retain_grad=False, enable_double_backprop=False,
@@ -1226,7 +1202,8 @@
 
         """
         if self._is_chainerx:
-            raise RuntimeError('A variable of ChainerX does not provide an unchain method.')
+            raise RuntimeError(
+                'A variable of ChainerX does not provide an unchain method.')
         self.creator_node = None
 
     def unchain_backward(self):
@@ -1241,7 +1218,9 @@
 
         """
         if self._is_chainerx:
-            raise RuntimeError('A variable of ChainerX does not provide an unchain_backward method.')
+            raise RuntimeError(
+                'A variable of ChainerX does not provide an unchain_backward '
+                'method.')
         cand_funcs = []
         seen_set = set()
 
@@ -1261,7 +1240,9 @@
     def retain_data(self):
         """Lets the corresponding variable node keep the underlying array."""
         if self._is_chainerx:
-            raise RuntimeError('A variable of ChainerX does not provide a retain_data method.')
+            raise RuntimeError(
+                'A variable of ChainerX does not provide a retain_data '
+                'method.')
         self._node.data = self._data[0]
 
     def __lt__(self, other):
