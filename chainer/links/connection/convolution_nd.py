--- conflicted
+++ resolved
@@ -22,7 +22,6 @@
             ``stride=s`` and ``stride=(s, s, ..., s)`` are equivalent.
         pad (int or tuple of ints): Spatial padding width for input arrays.
             ``pad=p`` and ``pad=(p, p, ..., p)`` are equivalent.
-<<<<<<< HEAD
         nobias (bool): If ``True``, then this function does not use the bias.
         initialW (callable): Weight initializer.
             It should be a callable that takes ``numpy.ndarray`` or
@@ -34,18 +33,6 @@
             ``cupy.ndarray`` and edits its value.
             If ``None``, the default initializer is used.
             If it is `numpy.ndarray`, the array is used as initial bias value.
-        use_cudnn (bool): If ``True``, then this link uses cuDNN if available.
-            See :func:`~chainer.functions.convolution_nd` for exact conditions
-            of cuDNN availability.
-=======
-        initialW: Value used to initialize the filter weight. May be an
-            initializer instance or another value that
-            :func:`~chainer.init_weight` helper function can take.
-        initial_bias: Value used to initialize the bias vector. May be an
-            initializer instance or another value except ``None`` that
-            :func:`~chainer.init_weight` helper function can take. If ``None``
-            is given, this link does not use the bias vector.
->>>>>>> de767f94
         cover_all (bool): If ``True``, all spatial locations are convoluted
             into some output pixels. It may make the output size larger.
             ``cover_all`` needs to be ``False`` if you want to use cuDNN.
@@ -64,12 +51,8 @@
     """
 
     def __init__(self, ndim, in_channels, out_channels, ksize, stride=1, pad=0,
-<<<<<<< HEAD
-                 nobias=False, initialW=None, initial_bias=None, use_cudnn=True,
+                 nobias=False, initialW=None, initial_bias=None,
                  cover_all=False):
-=======
-                 initialW=None, initial_bias=None, cover_all=False):
->>>>>>> de767f94
         ksize = conv_nd.as_tuple(ksize, ndim)
         self.stride = stride
         self.pad = pad
