from chainer.functions.connection import deconvolution_nd
from chainer import initializers
from chainer import link
from chainer.utils import conv_nd
from chainer import variable


class DeconvolutionND(link.Link):
    """N-dimensional deconvolution function.

    This link wraps :func:`~chainer.functions.deconvolution_nd` function and
    holds the filter weight and bias vector as its parameters.

    Deconvolution links can use a feature of cuDNN called autotuning, which
    selects the most efficient CNN algorithm for images of fixed-size,
    can provide a significant performance boost for fixed neural nets.
    To enable, set `chainer.using_config('autotune', True)`

    Args:
        ndim (int): Number of spatial dimensions.
        in_channels (int): Number of channels of input arrays.
        out_channels (int): Number of channels of output arrays.
        ksize (int or tuple of ints): Size of filters (a.k.a. kernels).
            ``ksize=k`` and ``ksize=(k, k, ..., k)`` are equivalent.
        stride (int or tuple of ints): Stride of filter application.
            ``stride=s`` and ``stride=(s, s, ..., s)`` are equivalent.
        pad (int or tuple of ints): Spatial padding width for input arrays.
            ``pad=p`` and ``pad=(p, p, ..., p)`` are equivalent.
        nobias (bool): If ``True``, then this function does not use the bias.
        outsize (tuple of ints): Expected output size of deconvolutional
            operation. It should be a tuple of ints that represents the output
            size of each dimension. Default value is ``None`` and the outsize
            is estimated with input size, stride and pad.
        initialW (:ref:`initializer <initializer>`): Initializer to
            initialize the weight. When it is :class:`numpy.ndarray`,
            its ``ndim`` should be :math:`n+2` where :math:`n` is
            the number of spatial dimensions.
        initial_bias (:ref:`initializer <initializer>`): Initializer to
            initialize the bias. If ``None``, the bias will be initialized to
            zero. When it is :class:`numpy.ndarray`, its ``ndim`` should 1.

    .. seealso::
       :func:`~chainer.functions.deconvolution_nd`

    Attributes:
        W (~chainer.Variable): Weight parameter.
        b (~chainer.Variable): Bias parameter. If ``initial_bias`` is ``None``,
            set to ``None``.

    """

    def __init__(self, ndim, in_channels, out_channels, ksize, stride=1, pad=0,
                 nobias=False, outsize=None,
                 initialW=None, initial_bias=None):
        super(DeconvolutionND, self).__init__()

        self.out_channels = out_channels
        self.ksize = conv_nd.as_tuple(ksize, ndim)
        self.stride = stride
        self.pad = pad
        self.outsize = outsize

        with self.init_scope():
            W_initializer = initializers._get_initializer(initialW)
            self.W = variable.Parameter(W_initializer)
            if in_channels is not None:
                self._initialize_params(in_channels)

            if nobias:
                self.b = None
            else:
                if initial_bias is None:
                    initial_bias = 0
                initial_bias = initializers._get_initializer(initial_bias)
                self.b = variable.Parameter(initial_bias, out_channels)

<<<<<<< HEAD
    def _initialize_params(self, in_channels):
        W_shape = (in_channels, self.out_channels) + self.ksize
        self.W.initialize(W_shape)

    def __call__(self, x):
        if self.W.data is None:
            self._initialize_params(x.shape[1])
=======
    def forward(self, x):
>>>>>>> 03b9431f
        return deconvolution_nd.deconvolution_nd(
            x, self.W, b=self.b, stride=self.stride, pad=self.pad,
            outsize=self.outsize)<|MERGE_RESOLUTION|>--- conflicted
+++ resolved
@@ -74,17 +74,13 @@
                 initial_bias = initializers._get_initializer(initial_bias)
                 self.b = variable.Parameter(initial_bias, out_channels)
 
-<<<<<<< HEAD
     def _initialize_params(self, in_channels):
         W_shape = (in_channels, self.out_channels) + self.ksize
         self.W.initialize(W_shape)
 
-    def __call__(self, x):
+    def forward(self, x):
         if self.W.data is None:
             self._initialize_params(x.shape[1])
-=======
-    def forward(self, x):
->>>>>>> 03b9431f
         return deconvolution_nd.deconvolution_nd(
             x, self.W, b=self.b, stride=self.stride, pad=self.pad,
             outsize=self.outsize)