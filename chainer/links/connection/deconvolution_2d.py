--- conflicted
+++ resolved
@@ -4,11 +4,8 @@
 from chainer.functions.connection import deconvolution_2d
 from chainer import initializers
 from chainer import link
-<<<<<<< HEAD
+from chainer.utils import argument
 from chainer import variable
-=======
-from chainer.utils import argument
->>>>>>> 3caf4fc5
 
 
 class Deconvolution2D(link.Link):
